--- conflicted
+++ resolved
@@ -132,23 +132,11 @@
 	}
 	MainnetFlag = cli.BoolFlag{
 		Name:  "mainnet",
-<<<<<<< HEAD
 		Usage: "Celo mainnet",
 	}
 	AlfajoresFlag = cli.BoolFlag{
 		Name:  "alfajores",
 		Usage: "Alfajores network: pre-configured Celo test network",
-=======
-		Usage: "Ethereum mainnet",
-	}
-	GoerliFlag = cli.BoolFlag{
-		Name:  "goerli",
-		Usage: "Görli network: pre-configured proof-of-authority test network",
-	}
-	RinkebyFlag = cli.BoolFlag{
-		Name:  "rinkeby",
-		Usage: "Rinkeby network: pre-configured proof-of-authority test network",
->>>>>>> d02c6053
 	}
 	BaklavaFlag = cli.BoolFlag{
 		Name:  "baklava",
@@ -731,7 +719,6 @@
 
 	// Istanbul settings
 
-<<<<<<< HEAD
 	IstanbulReplicaFlag = cli.BoolFlag{
 		Name:  "istanbul.replica",
 		Usage: "Run this node as a validator replica. Must be paired with --mine. Use the RPCs to enable participation in consensus.",
@@ -778,7 +765,7 @@
 	ProxyAllowPrivateIPFlag = cli.BoolFlag{
 		Name:  "proxy.allowprivateip",
 		Usage: "Specifies whether private IP is allowed for external facing proxy enodeURL",
-=======
+	}
 	MetricsEnableInfluxDBV2Flag = cli.BoolFlag{
 		Name:  "metrics.influxdbv2",
 		Usage: "Enable metrics export/push to an external InfluxDB v2 database",
@@ -800,12 +787,6 @@
 		Name:  "metrics.influxdb.organization",
 		Usage: "InfluxDB organization name (v2 only)",
 		Value: metrics.DefaultConfig.InfluxDBOrganization,
-	}
-
-	CatalystFlag = cli.BoolFlag{
-		Name:  "catalyst",
-		Usage: "Catalyst mode (eth2 integration testing)",
->>>>>>> d02c6053
 	}
 )
 
@@ -814,23 +795,10 @@
 // then a subdirectory of the specified datadir will be used.
 func MakeDataDir(ctx *cli.Context) string {
 	if path := ctx.GlobalString(DataDirFlag.Name); path != "" {
-<<<<<<< HEAD
 		if ctx.GlobalBool(BaklavaFlag.Name) {
 			return filepath.Join(path, "baklava")
 		} else if ctx.GlobalBool(AlfajoresFlag.Name) {
 			return filepath.Join(path, "alfajores")
-=======
-		if ctx.GlobalBool(RopstenFlag.Name) {
-			// Maintain compatibility with older Geth configurations storing the
-			// Ropsten database in `testnet` instead of `ropsten`.
-			return filepath.Join(path, "ropsten")
-		}
-		if ctx.GlobalBool(RinkebyFlag.Name) {
-			return filepath.Join(path, "rinkeby")
-		}
-		if ctx.GlobalBool(GoerliFlag.Name) {
-			return filepath.Join(path, "goerli")
->>>>>>> d02c6053
 		}
 		return path
 	}
@@ -871,37 +839,20 @@
 	}
 }
 
-func GetBootstrapNodes(ctx *cli.Context) []string {
+// setBootstrapNodes creates a list of bootstrap nodes from the command line
+// flags, reverting to pre-configured ones if none have been specified.
+func setBootstrapNodes(ctx *cli.Context, cfg *p2p.Config) {
 	urls := params.MainnetBootnodes
 	switch {
 	case ctx.GlobalIsSet(BootnodesFlag.Name):
 		urls = SplitAndTrim(ctx.GlobalString(BootnodesFlag.Name))
-<<<<<<< HEAD
 	case ctx.GlobalBool(AlfajoresFlag.Name):
 		urls = params.AlfajoresBootnodes
 	case ctx.GlobalBool(BaklavaFlag.Name):
 		urls = params.BaklavaBootnodes
-	}
-	return urls
-}
-
-// setBootstrapNodes creates a list of bootstrap nodes from the command line
-// flags, reverting to pre-configured ones if none have been specified.
-func setBootstrapNodes(ctx *cli.Context, cfg *p2p.Config) {
-	if cfg.BootstrapNodes != nil {
-		return
-=======
-	case ctx.GlobalBool(RopstenFlag.Name):
-		urls = params.RopstenBootnodes
-	case ctx.GlobalBool(RinkebyFlag.Name):
-		urls = params.RinkebyBootnodes
-	case ctx.GlobalBool(GoerliFlag.Name):
-		urls = params.GoerliBootnodes
 	case cfg.BootstrapNodes != nil:
 		return // already set, don't apply defaults.
->>>>>>> d02c6053
-	}
-	urls := GetBootstrapNodes(ctx)
+	}
 
 	cfg.BootstrapNodes = make([]*enode.Node, 0, len(urls))
 	for _, url := range urls {
@@ -1383,29 +1334,10 @@
 		cfg.DataDir = ctx.GlobalString(DataDirFlag.Name)
 	case ctx.GlobalBool(DeveloperFlag.Name):
 		cfg.DataDir = "" // unless explicitly requested, use memory databases
-<<<<<<< HEAD
 	case ctx.GlobalBool(BaklavaFlag.Name) && cfg.DataDir == node.DefaultDataDir():
 		cfg.DataDir = filepath.Join(node.DefaultDataDir(), "baklava")
 	case ctx.GlobalBool(AlfajoresFlag.Name) && cfg.DataDir == node.DefaultDataDir():
 		cfg.DataDir = filepath.Join(node.DefaultDataDir(), "alfajores")
-=======
-	case ctx.GlobalBool(RopstenFlag.Name) && cfg.DataDir == node.DefaultDataDir():
-		// Maintain compatibility with older Geth configurations storing the
-		// Ropsten database in `testnet` instead of `ropsten`.
-		legacyPath := filepath.Join(node.DefaultDataDir(), "testnet")
-		if _, err := os.Stat(legacyPath); !os.IsNotExist(err) {
-			log.Warn("Using the deprecated `testnet` datadir. Future versions will store the Ropsten chain in `ropsten`.")
-			cfg.DataDir = legacyPath
-		} else {
-			cfg.DataDir = filepath.Join(node.DefaultDataDir(), "ropsten")
-		}
-
-		cfg.DataDir = filepath.Join(node.DefaultDataDir(), "ropsten")
-	case ctx.GlobalBool(RinkebyFlag.Name) && cfg.DataDir == node.DefaultDataDir():
-		cfg.DataDir = filepath.Join(node.DefaultDataDir(), "rinkeby")
-	case ctx.GlobalBool(GoerliFlag.Name) && cfg.DataDir == node.DefaultDataDir():
-		cfg.DataDir = filepath.Join(node.DefaultDataDir(), "goerli")
->>>>>>> d02c6053
 	}
 }
 
@@ -1694,11 +1626,7 @@
 // SetEthConfig applies eth-related command line flags to the config.
 func SetEthConfig(ctx *cli.Context, stack *node.Node, cfg *ethconfig.Config) {
 	// Avoid conflicting network flags
-<<<<<<< HEAD
 	CheckExclusive(ctx, MainnetFlag, DeveloperFlag, BaklavaFlag, AlfajoresFlag)
-=======
-	CheckExclusive(ctx, MainnetFlag, DeveloperFlag, RopstenFlag, RinkebyFlag, GoerliFlag)
->>>>>>> d02c6053
 	CheckExclusive(ctx, LightServeFlag, SyncModeFlag, "light")
 	CheckExclusive(ctx, DeveloperFlag, ExternalSignerFlag) // Can't use both ephemeral unlocked and external signer
 	if ctx.GlobalString(GCModeFlag.Name) == "archive" && ctx.GlobalUint64(TxLookupLimitFlag.Name) != 0 {
@@ -1850,13 +1778,8 @@
 		if !ctx.GlobalIsSet(NetworkIdFlag.Name) {
 			cfg.NetworkId = params.AlfajoresNetworkId
 		}
-<<<<<<< HEAD
 		cfg.Genesis = core.DefaultAlfajoresGenesisBlock()
 		SetDNSDiscoveryDefaults(cfg, params.AlfajoresGenesisHash)
-=======
-		cfg.Genesis = core.DefaultGoerliGenesisBlock()
-		SetDNSDiscoveryDefaults(cfg, params.GoerliGenesisHash)
->>>>>>> d02c6053
 	case ctx.GlobalBool(DeveloperFlag.Name):
 		if !ctx.GlobalIsSet(NetworkIdFlag.Name) {
 			cfg.NetworkId = 1337
@@ -2074,21 +1997,11 @@
 	var genesis *core.Genesis
 	switch {
 	case ctx.GlobalBool(MainnetFlag.Name):
-<<<<<<< HEAD
 		genesis = core.MainnetGenesisBlock()
 	case ctx.GlobalBool(BaklavaFlag.Name):
 		genesis = core.DefaultBaklavaGenesisBlock()
 	case ctx.GlobalBool(AlfajoresFlag.Name):
 		genesis = core.DefaultAlfajoresGenesisBlock()
-=======
-		genesis = core.DefaultGenesisBlock()
-	case ctx.GlobalBool(RopstenFlag.Name):
-		genesis = core.DefaultRopstenGenesisBlock()
-	case ctx.GlobalBool(RinkebyFlag.Name):
-		genesis = core.DefaultRinkebyGenesisBlock()
-	case ctx.GlobalBool(GoerliFlag.Name):
-		genesis = core.DefaultGoerliGenesisBlock()
->>>>>>> d02c6053
 	case ctx.GlobalBool(DeveloperFlag.Name):
 		Fatalf("Developer chains are ephemeral")
 	}

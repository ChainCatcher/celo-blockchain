--- conflicted
+++ resolved
@@ -438,11 +438,7 @@
 		}
 	}
 	utils.SetNodeConfig(ctx, &cfg.Node)
-<<<<<<< HEAD
-	keydir, err := cfg.Node.GetKeyStoreDir()
-=======
 	keydir, err := cfg.Node.KeyDirConfig()
->>>>>>> 108eec3f
 	if err != nil {
 		utils.Fatalf("Failed get keystore dir: %v", err)
 	}
@@ -455,7 +451,6 @@
 
 	password := utils.GetPassPhraseWithList("Your new account is locked with a password. Please give a password. Do not forget this password.", true, 0, utils.MakePasswordList(ctx))
 
-	scryptN, scryptP := cfg.Node.KeystoreEncryptionParams()
 	account, err := keystore.StoreKey(keydir, password, scryptN, scryptP)
 
 	if err != nil {

--- conflicted
+++ resolved
@@ -227,7 +227,6 @@
 		Flags: whisperFlags,
 	},
 	{
-<<<<<<< HEAD
 		Name: "ISTANBUL",
 		Flags: []cli.Flag{
 			utils.IstanbulRequestTimeoutFlag,
@@ -257,18 +256,10 @@
 		},
 	},
 	{
-		Name: "DEPRECATED",
-		Flags: []cli.Flag{
+		Name: "ALIASED (deprecated)",
+		Flags: append([]cli.Flag{
 			utils.EtherbaseFlag,
 			utils.MinerEtherbaseFlag,
-			utils.MinerLegacyThreadsFlag,
-			utils.MinerLegacyGasTargetFlag,
-			utils.MinerLegacyGasPriceFlag,
-			utils.MinerLegacyExtraDataFlag,
-		},
-=======
-		Name: "ALIASED (deprecated)",
-		Flags: append([]cli.Flag{
 			utils.LegacyRPCEnabledFlag,
 			utils.LegacyRPCListenAddrFlag,
 			utils.LegacyRPCPortFlag,
@@ -279,20 +270,14 @@
 			utils.LegacyWSPortFlag,
 			utils.LegacyWSAllowedOriginsFlag,
 			utils.LegacyWSApiFlag,
-			utils.LegacyGpoBlocksFlag,
-			utils.LegacyGpoPercentileFlag,
-		}, debug.DeprecatedFlags...),
->>>>>>> c989bca1
+			}, debug.DeprecatedFlags...),
 	},
 	{
 		Name: "MISC",
 		Flags: []cli.Flag{
-<<<<<<< HEAD
 			utils.VersionCheckFlag,
-=======
 			utils.SnapshotFlag,
 			cli.HelpFlag,
->>>>>>> c989bca1
 		},
 	},
 }

// Copyright 2016 The go-ethereum Authors
// This file is part of go-ethereum.
//
// go-ethereum is free software: you can redistribute it and/or modify
// it under the terms of the GNU General Public License as published by
// the Free Software Foundation, either version 3 of the License, or
// (at your option) any later version.
//
// go-ethereum is distributed in the hope that it will be useful,
// but WITHOUT ANY WARRANTY; without even the implied warranty of
// MERCHANTABILITY or FITNESS FOR A PARTICULAR PURPOSE. See the
// GNU General Public License for more details.
//
// You should have received a copy of the GNU General Public License
// along with go-ethereum. If not, see <http://www.gnu.org/licenses/>.

package main

import (
	"crypto/rand"
	"math/big"
	"os"
	"path/filepath"
	"runtime"
	"strconv"
	"strings"
	"testing"
	"time"

	"github.com/celo-org/celo-blockchain/params"
)

const (
	ipcAPIs  = "admin:1.0 debug:1.0 eth:1.0 istanbul:1.0 miner:1.0 net:1.0 personal:1.0 rpc:1.0 shh:1.0 txpool:1.0 web3:1.0"
	httpAPIs = "eth:1.0 net:1.0 rpc:1.0 web3:1.0"
)

// Tests that a node embedded within a console can be started up properly and
// then terminated by closing the input stream.
func TestConsoleWelcome(t *testing.T) {
	coinbase := "0x8605cdbbdb6d264aa742e77020dcbc58fcdce182"

	// Start a geth console, make sure it's cleaned up and terminate the console
	geth := runGeth(t,
		"--port", "0", "--maxpeers", "0", "--nodiscover", "--nat", "none", "--light.maxpeers", "0",
		"--etherbase", coinbase, "--shh",
		"console")

	// Gather all the infos the welcome message needs to contain
	geth.SetTemplateFunc("goos", func() string { return runtime.GOOS })
	geth.SetTemplateFunc("goarch", func() string { return runtime.GOARCH })
	geth.SetTemplateFunc("gover", runtime.Version)
	geth.SetTemplateFunc("gethver", func() string { return params.VersionWithCommit("", "") })
	geth.SetTemplateFunc("niltime", func() string {
		return time.Unix(0x5ea06a00, 0).Format("Mon Jan 02 2006 15:04:05 GMT-0700 (MST)")
	})
	geth.SetTemplateFunc("apis", func() string { return ipcAPIs })

	// Verify the actual welcome message to the required template
	geth.Expect(`
Welcome to the Celo JavaScript console!

instance: celo/v{{gethver}}/{{goos}}-{{goarch}}/{{gover}}
coinbase: {{.Etherbase}}
at block: 0 ({{niltime}})
 datadir: {{.Datadir}}
 modules: {{apis}}

> {{.InputLine "exit"}}
`)
	geth.ExpectExit()
}

// Tests that a console can be attached to a running node via various means.
func TestIPCAttachWelcome(t *testing.T) {
	// Configure the instance for IPC attachment
	coinbase := "0x8605cdbbdb6d264aa742e77020dcbc58fcdce182"
	var ipc string
	if runtime.GOOS == "windows" {
		ipc = `\\.\pipe\geth` + strconv.Itoa(trulyRandInt(100000, 999999))
	} else {
		ws := tmpdir(t)
		defer os.RemoveAll(ws)
		ipc = filepath.Join(ws, "geth.ipc")
	}
	// Note: we need --shh because testAttachWelcome checks for default
	// list of ipc modules and shh is included there.
	geth := runGeth(t,
		"--port", "0", "--maxpeers", "0", "--nodiscover", "--nat", "none", "--light.maxpeers", "0",
		"--etherbase", coinbase, "--shh", "--ipcpath", ipc)

	defer func() {
		geth.Interrupt()
		geth.ExpectExit()
	}()

	waitForEndpoint(t, ipc, 3*time.Second)
	testAttachWelcome(t, geth, "ipc:"+ipc, ipcAPIs)

}

func TestHTTPAttachWelcome(t *testing.T) {
	coinbase := "0x8605cdbbdb6d264aa742e77020dcbc58fcdce182"
	port := strconv.Itoa(trulyRandInt(1024, 65536)) // Yeah, sometimes this will fail, sorry :P
	geth := runGeth(t,
<<<<<<< HEAD
		"--port", "0", "--maxpeers", "0", "--nodiscover", "--nat", "none", "--light.maxpeers", "0",
		"--etherbase", coinbase, "--rpc", "--rpcport", port)
=======
		"--port", "0", "--maxpeers", "0", "--nodiscover", "--nat", "none",
		"--etherbase", coinbase, "--http", "--http.port", port)
>>>>>>> beabf95a
	defer func() {
		geth.Interrupt()
		geth.ExpectExit()
	}()

	endpoint := "http://127.0.0.1:" + port
	waitForEndpoint(t, endpoint, 3*time.Second)
	testAttachWelcome(t, geth, endpoint, httpAPIs)
}

func TestWSAttachWelcome(t *testing.T) {
	coinbase := "0x8605cdbbdb6d264aa742e77020dcbc58fcdce182"
	port := strconv.Itoa(trulyRandInt(1024, 65536)) // Yeah, sometimes this will fail, sorry :P

	geth := runGeth(t,
<<<<<<< HEAD
		"--port", "0", "--maxpeers", "0", "--nodiscover", "--nat", "none", "--light.maxpeers", "0",
		"--etherbase", coinbase, "--ws", "--wsport", port)
=======
		"--port", "0", "--maxpeers", "0", "--nodiscover", "--nat", "none",
		"--etherbase", coinbase, "--ws", "--ws.port", port)
>>>>>>> beabf95a
	defer func() {
		geth.Interrupt()
		geth.ExpectExit()
	}()

	endpoint := "ws://127.0.0.1:" + port
	waitForEndpoint(t, endpoint, 3*time.Second)
	testAttachWelcome(t, geth, endpoint, httpAPIs)
}

func testAttachWelcome(t *testing.T, geth *testgeth, endpoint, apis string) {
	// Attach to a running geth note and terminate immediately
	attach := runGeth(t, "attach", endpoint)
	defer attach.ExpectExit()
	attach.CloseStdin()

	// Gather all the infos the welcome message needs to contain
	attach.SetTemplateFunc("goos", func() string { return runtime.GOOS })
	attach.SetTemplateFunc("goarch", func() string { return runtime.GOARCH })
	attach.SetTemplateFunc("gover", runtime.Version)
	attach.SetTemplateFunc("gethver", func() string { return params.VersionWithCommit("", "") })
	attach.SetTemplateFunc("etherbase", func() string { return geth.Etherbase })
	attach.SetTemplateFunc("niltime", func() string {
		return time.Unix(0x5ea06a00, 0).Format("Mon Jan 02 2006 15:04:05 GMT-0700 (MST)")
	})
	attach.SetTemplateFunc("ipc", func() bool { return strings.HasPrefix(endpoint, "ipc") })
	attach.SetTemplateFunc("datadir", func() string { return geth.Datadir })
	attach.SetTemplateFunc("apis", func() string { return apis })

	// Verify the actual welcome message to the required template
	attach.Expect(`
Welcome to the Celo JavaScript console!

instance: celo/v{{gethver}}/{{goos}}-{{goarch}}/{{gover}}
coinbase: {{etherbase}}
at block: 0 ({{niltime}}){{if ipc}}
 datadir: {{datadir}}{{end}}
 modules: {{apis}}

> {{.InputLine "exit" }}
`)
	attach.ExpectExit()
}

// trulyRandInt generates a crypto random integer used by the console tests to
// not clash network ports with other tests running cocurrently.
func trulyRandInt(lo, hi int) int {
	num, _ := rand.Int(rand.Reader, big.NewInt(int64(hi-lo)))
	return int(num.Int64()) + lo
}<|MERGE_RESOLUTION|>--- conflicted
+++ resolved
@@ -103,13 +103,8 @@
 	coinbase := "0x8605cdbbdb6d264aa742e77020dcbc58fcdce182"
 	port := strconv.Itoa(trulyRandInt(1024, 65536)) // Yeah, sometimes this will fail, sorry :P
 	geth := runGeth(t,
-<<<<<<< HEAD
 		"--port", "0", "--maxpeers", "0", "--nodiscover", "--nat", "none", "--light.maxpeers", "0",
-		"--etherbase", coinbase, "--rpc", "--rpcport", port)
-=======
-		"--port", "0", "--maxpeers", "0", "--nodiscover", "--nat", "none",
 		"--etherbase", coinbase, "--http", "--http.port", port)
->>>>>>> beabf95a
 	defer func() {
 		geth.Interrupt()
 		geth.ExpectExit()
@@ -125,13 +120,8 @@
 	port := strconv.Itoa(trulyRandInt(1024, 65536)) // Yeah, sometimes this will fail, sorry :P
 
 	geth := runGeth(t,
-<<<<<<< HEAD
 		"--port", "0", "--maxpeers", "0", "--nodiscover", "--nat", "none", "--light.maxpeers", "0",
-		"--etherbase", coinbase, "--ws", "--wsport", port)
-=======
-		"--port", "0", "--maxpeers", "0", "--nodiscover", "--nat", "none",
 		"--etherbase", coinbase, "--ws", "--ws.port", port)
->>>>>>> beabf95a
 	defer func() {
 		geth.Interrupt()
 		geth.ExpectExit()

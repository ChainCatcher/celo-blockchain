--- conflicted
+++ resolved
@@ -344,11 +344,7 @@
 	}
 
 	msg := types.NewMessage(from, to, tx.Nonce, value, gasLimit, gasPrice,
-<<<<<<< HEAD
-		tx.MaxFeePerGas, tx.MaxPriorityFeePerGas, nil, nil, nil, data, accessList, false, true)
-=======
-		tx.MaxFeePerGas, tx.MaxPriorityFeePerGas, data, accessList, false)
->>>>>>> d02c6053
+		tx.MaxFeePerGas, tx.MaxPriorityFeePerGas, nil, nil, nil, data, accessList, false, false)
 	return msg, nil
 }
 

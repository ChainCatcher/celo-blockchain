<<<<<<< HEAD
// +build amd64,!generic
=======
// Copyright 2020 The go-ethereum Authors
// This file is part of the go-ethereum library.
//
// The go-ethereum library is free software: you can redistribute it and/or modify
// it under the terms of the GNU Lesser General Public License as published by
// the Free Software Foundation, either version 3 of the License, or
// (at your option) any later version.
//
// The go-ethereum library is distributed in the hope that it will be useful,
// but WITHOUT ANY WARRANTY; without even the implied warranty of
// MERCHANTABILITY or FITNESS FOR A PARTICULAR PURPOSE. See the
// GNU Lesser General Public License for more details.
//
// You should have received a copy of the GNU Lesser General Public License
// along with the go-ethereum library. If not, see <http://www.gnu.org/licenses/>.

//go:build (amd64 && blsasm) || (amd64 && blsadx)
// +build amd64,blsasm amd64,blsadx
>>>>>>> 8a134014

package bls12381

import (
	"golang.org/x/sys/cpu"
)

func init() {
	if !cpu.X86.HasADX || !cpu.X86.HasBMI2 {
		mul = mulNoADX
	}
}

var mul func(c, a, b *fe) = mulADX

func square(c, a *fe) {
	mul(c, a, a)
}

func neg(c, a *fe) {
	if a.isZero() {
		c.set(a)
	} else {
		_neg(c, a)
	}
}

//go:noescape
func add(c, a, b *fe)

//go:noescape
func addAssign(a, b *fe)

//go:noescape
func laddAssign(a, b *fe)

//go:noescape
func double(c, a *fe)

//go:noescape
func doubleAssign(a *fe)

//go:noescape
func sub(c, a, b *fe)

//go:noescape
func subAssign(a, b *fe)

//go:noescape
func lsubAssign(a, b *fe)

//go:noescape
func _neg(c, a *fe)

//go:noescape
func mulNoADX(c, a, b *fe)

//go:noescape
func mulADX(c, a, b *fe)<|MERGE_RESOLUTION|>--- conflicted
+++ resolved
@@ -1,25 +1,5 @@
-<<<<<<< HEAD
+//go:build (amd64 && !generic)
 // +build amd64,!generic
-=======
-// Copyright 2020 The go-ethereum Authors
-// This file is part of the go-ethereum library.
-//
-// The go-ethereum library is free software: you can redistribute it and/or modify
-// it under the terms of the GNU Lesser General Public License as published by
-// the Free Software Foundation, either version 3 of the License, or
-// (at your option) any later version.
-//
-// The go-ethereum library is distributed in the hope that it will be useful,
-// but WITHOUT ANY WARRANTY; without even the implied warranty of
-// MERCHANTABILITY or FITNESS FOR A PARTICULAR PURPOSE. See the
-// GNU Lesser General Public License for more details.
-//
-// You should have received a copy of the GNU Lesser General Public License
-// along with the go-ethereum library. If not, see <http://www.gnu.org/licenses/>.
-
-//go:build (amd64 && blsasm) || (amd64 && blsadx)
-// +build amd64,blsasm amd64,blsadx
->>>>>>> 8a134014
 
 package bls12381
 

// Copyright 2017 The go-ethereum Authors
// This file is part of the go-ethereum library.
//
// The go-ethereum library is free software: you can redistribute it and/or modify
// it under the terms of the GNU Lesser General Public License as published by
// the Free Software Foundation, either version 3 of the License, or
// (at your option) any later version.
//
// The go-ethereum library is distributed in the hope that it will be useful,
// but WITHOUT ANY WARRANTY; without even the implied warranty of
// MERCHANTABILITY or FITNESS FOR A PARTICULAR PURPOSE. See the
// GNU Lesser General Public License for more details.
//
// You should have received a copy of the GNU Lesser General Public License
// along with the go-ethereum library. If not, see <http://www.gnu.org/licenses/>.

package accounts

import (
	"encoding/json"
	"errors"
	"fmt"
	"math"
	"math/big"
	"strings"
)

// DefaultRootDerivationPath is the root path to which custom derivation endpoints
// are appended. As such, the first account will be at m/44'/52752'/0'/0, the second
// at m/44'/52752'/0'/1, etc.
<<<<<<< HEAD
var DefaultRootDerivationPath = DerivationPath{0x80000000 + 44, 0x80000000 + 0xce10, 0x80000000 + 0, 0}
=======
var DefaultRootDerivationPath = DerivationPath{0x80000000 + 44, 0x80000000 + 52752, 0x80000000 + 0, 0}
>>>>>>> 1ef233cc

// DefaultBaseDerivationPath is the base path from which custom derivation endpoints
// are incremented. As such, the first account will be at m/44'/52752'/0'/0/0, the second
// at m/44'/52752'/0'/0/1, etc.
<<<<<<< HEAD
var DefaultBaseDerivationPath = DerivationPath{0x80000000 + 44, 0x80000000 + 0xce10, 0x80000000 + 0, 0, 0}
=======
var DefaultBaseDerivationPath = DerivationPath{0x80000000 + 44, 0x80000000 + 52752, 0x80000000 + 0, 0, 0}
>>>>>>> 1ef233cc

// LegacyLedgerBaseDerivationPath is the legacy base path from which custom derivation
// endpoints are incremented. As such, the first account will be at m/44'/52752'/0'/0, the
// second at m/44'/52752'/0'/1, etc.
<<<<<<< HEAD
var LegacyLedgerBaseDerivationPath = DerivationPath{0x80000000 + 44, 0x80000000 + 0xce10, 0x80000000 + 0, 0}
=======
var LegacyLedgerBaseDerivationPath = DerivationPath{0x80000000 + 44, 0x80000000 + 52752, 0x80000000 + 0, 0}
>>>>>>> 1ef233cc

// DerivationPath represents the computer friendly version of a hierarchical
// deterministic wallet account derivaion path.
//
// The BIP-32 spec https://github.com/bitcoin/bips/blob/master/bip-0032.mediawiki
// defines derivation paths to be of the form:
//
//   m / purpose' / coin_type' / account' / change / address_index
//
// The BIP-44 spec https://github.com/bitcoin/bips/blob/master/bip-0044.mediawiki
// defines that the `purpose` be 44' (or 0x8000002C) for crypto currencies, and
// SLIP-44 https://github.com/satoshilabs/slips/blob/master/slip-0044.md assigns
<<<<<<< HEAD
// the `coin_type` 52752' (or 0x8000ce10) to Celo.
=======
// the `coin_type` 52752' (or 0x8000003C) to Celo.
>>>>>>> 1ef233cc
//
// The root path for Celo is m/44'/52752'/0'/0 according to the specification
// from https://github.com/ethereum/EIPs/issues/84, albeit it's not set in stone
// yet whether accounts should increment the last component or the children of
// that. We will go with the simpler approach of incrementing the last component.
type DerivationPath []uint32

// ParseDerivationPath converts a user specified derivation path string to the
// internal binary representation.
//
// Full derivation paths need to start with the `m/` prefix, relative derivation
// paths (which will get appended to the default root path) must not have prefixes
// in front of the first element. Whitespace is ignored.
func ParseDerivationPath(path string) (DerivationPath, error) {
	var result DerivationPath

	// Handle absolute or relative paths
	components := strings.Split(path, "/")
	switch {
	case len(components) == 0:
		return nil, errors.New("empty derivation path")

	case strings.TrimSpace(components[0]) == "":
		return nil, errors.New("ambiguous path: use 'm/' prefix for absolute paths, or no leading '/' for relative ones")

	case strings.TrimSpace(components[0]) == "m":
		components = components[1:]

	default:
		result = append(result, DefaultRootDerivationPath...)
	}
	// All remaining components are relative, append one by one
	if len(components) == 0 {
		return nil, errors.New("empty derivation path") // Empty relative paths
	}
	for _, component := range components {
		// Ignore any user added whitespace
		component = strings.TrimSpace(component)
		var value uint32

		// Handle hardened paths
		if strings.HasSuffix(component, "'") {
			value = 0x80000000
			component = strings.TrimSpace(strings.TrimSuffix(component, "'"))
		}
		// Handle the non hardened component
		bigval, ok := new(big.Int).SetString(component, 0)
		if !ok {
			return nil, fmt.Errorf("invalid component: %s", component)
		}
		max := math.MaxUint32 - value
		if bigval.Sign() < 0 || bigval.Cmp(big.NewInt(int64(max))) > 0 {
			if value == 0 {
				return nil, fmt.Errorf("component %v out of allowed range [0, %d]", bigval, max)
			}
			return nil, fmt.Errorf("component %v out of allowed hardened range [0, %d]", bigval, max)
		}
		value += uint32(bigval.Uint64())

		// Append and repeat
		result = append(result, value)
	}
	return result, nil
}

// String implements the stringer interface, converting a binary derivation path
// to its canonical representation.
func (path DerivationPath) String() string {
	result := "m"
	for _, component := range path {
		var hardened bool
		if component >= 0x80000000 {
			component -= 0x80000000
			hardened = true
		}
		result = fmt.Sprintf("%s/%d", result, component)
		if hardened {
			result += "'"
		}
	}
	return result
}

// MarshalJSON turns a derivation path into its json-serialized string
func (path DerivationPath) MarshalJSON() ([]byte, error) {
	return json.Marshal(path.String())
}

// UnmarshalJSON a json-serialized string back into a derivation path
func (path *DerivationPath) UnmarshalJSON(b []byte) error {
	var dp string
	var err error
	if err = json.Unmarshal(b, &dp); err != nil {
		return err
	}
	*path, err = ParseDerivationPath(dp)
	return err
}<|MERGE_RESOLUTION|>--- conflicted
+++ resolved
@@ -28,29 +28,17 @@
 // DefaultRootDerivationPath is the root path to which custom derivation endpoints
 // are appended. As such, the first account will be at m/44'/52752'/0'/0, the second
 // at m/44'/52752'/0'/1, etc.
-<<<<<<< HEAD
-var DefaultRootDerivationPath = DerivationPath{0x80000000 + 44, 0x80000000 + 0xce10, 0x80000000 + 0, 0}
-=======
 var DefaultRootDerivationPath = DerivationPath{0x80000000 + 44, 0x80000000 + 52752, 0x80000000 + 0, 0}
->>>>>>> 1ef233cc
 
 // DefaultBaseDerivationPath is the base path from which custom derivation endpoints
 // are incremented. As such, the first account will be at m/44'/52752'/0'/0/0, the second
 // at m/44'/52752'/0'/0/1, etc.
-<<<<<<< HEAD
-var DefaultBaseDerivationPath = DerivationPath{0x80000000 + 44, 0x80000000 + 0xce10, 0x80000000 + 0, 0, 0}
-=======
 var DefaultBaseDerivationPath = DerivationPath{0x80000000 + 44, 0x80000000 + 52752, 0x80000000 + 0, 0, 0}
->>>>>>> 1ef233cc
 
 // LegacyLedgerBaseDerivationPath is the legacy base path from which custom derivation
 // endpoints are incremented. As such, the first account will be at m/44'/52752'/0'/0, the
 // second at m/44'/52752'/0'/1, etc.
-<<<<<<< HEAD
-var LegacyLedgerBaseDerivationPath = DerivationPath{0x80000000 + 44, 0x80000000 + 0xce10, 0x80000000 + 0, 0}
-=======
 var LegacyLedgerBaseDerivationPath = DerivationPath{0x80000000 + 44, 0x80000000 + 52752, 0x80000000 + 0, 0}
->>>>>>> 1ef233cc
 
 // DerivationPath represents the computer friendly version of a hierarchical
 // deterministic wallet account derivaion path.
@@ -63,11 +51,7 @@
 // The BIP-44 spec https://github.com/bitcoin/bips/blob/master/bip-0044.mediawiki
 // defines that the `purpose` be 44' (or 0x8000002C) for crypto currencies, and
 // SLIP-44 https://github.com/satoshilabs/slips/blob/master/slip-0044.md assigns
-<<<<<<< HEAD
 // the `coin_type` 52752' (or 0x8000ce10) to Celo.
-=======
-// the `coin_type` 52752' (or 0x8000003C) to Celo.
->>>>>>> 1ef233cc
 //
 // The root path for Celo is m/44'/52752'/0'/0 according to the specification
 // from https://github.com/ethereum/EIPs/issues/84, albeit it's not set in stone

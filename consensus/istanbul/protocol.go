--- conflicted
+++ resolved
@@ -24,30 +24,18 @@
 // If extended, make sure to update `eth/peer.go` and the max protocol version
 // in calls to `idlePeers` in `eth/downloader/peer.go`
 const (
-<<<<<<< HEAD
-	Celo64 = 64
-	Celo65 = 65
-	Celo66 = 66
-=======
 	Celo64 = 64 // eth/63 + the istanbul messages
 	Celo65 = 65 // incorporates changes from eth/64 (EIP)
 	Celo66 = 66 // incorporates changes from eth/65 (EIP-2464)
->>>>>>> 9d6350e4
+	Celo67 = 67 // support plumo proofs (CIP-17)
 )
 
 // protocolName is the official short name of the protocol used during capability negotiation.
 const ProtocolName = "istanbul"
 
-<<<<<<< HEAD
-// ProtocolVersions are the supported versions of the eth protocol (first is primary).
-var ProtocolVersions = []uint{Celo66, Celo65, Celo64}
-
-// protocolLengths are the number of implemented message corresponding to different protocol versions.
-var ProtocolLengths = map[uint]uint64{Celo64: 22, Celo65: 25, Celo66: 28}
-=======
 // ProtocolVersions are the supported versions of the istanbul protocol (first is primary).
 // (First is primary in the sense that it's the most current one supported, not in the sense of IsPrimary() below)
-var ProtocolVersions = []uint{Celo66, Celo65, Celo64}
+var ProtocolVersions = []uint{Celo67, Celo66, Celo65, Celo64}
 
 // Returns whether this version of Istanbul should have Primary: true (a legacy property that was needed to work
 // around an upstream bug in the LES protocol which prevented two LES servers from connecting to each other).
@@ -58,8 +46,7 @@
 }
 
 // protocolLengths are the number of implemented message corresponding to different protocol versions.
-var ProtocolLengths = map[uint]uint64{Celo64: 22, Celo65: 27, Celo66: 27}
->>>>>>> 9d6350e4
+var ProtocolLengths = map[uint]uint64{Celo64: 22, Celo65: 27, Celo66: 27, Celo67: 28}
 
 // Message codes for istanbul related messages
 // If you want to add a code, you need to increment the protocolLengths Array size

package backend

import (
	"crypto/ecdsa"
	"net"
	"strings"
	"testing"

	"github.com/ethereum/go-ethereum/common"
	"github.com/ethereum/go-ethereum/consensus"
	"github.com/ethereum/go-ethereum/core/types"
	"github.com/ethereum/go-ethereum/p2p/enode"
)

type MockBroadcaster struct {
	privateKey *ecdsa.PrivateKey
}

func (mb *MockBroadcaster) GetLocalNode() *enode.Node {
	publicKey := mb.privateKey.PublicKey
	return enode.NewV4(&publicKey, net.ParseIP("10.3.58.6"), 30303, 30301)
}

func (mb *MockBroadcaster) GetNodeKey() *ecdsa.PrivateKey {
	return mb.privateKey
}

func (mb *MockBroadcaster) Enqueue(id string, block *types.Block) {
}

func (mb *MockBroadcaster) FindPeers(map[common.Address]bool) map[common.Address]consensus.Peer {
	return nil
}

func (mb *MockBroadcaster) AddValidatorPeer(enodeURL string) error {
	return nil
}

func (mb *MockBroadcaster) RemoveValidatorPeer(enodeURL string) error {
	return nil
}

func (mb *MockBroadcaster) GetValidatorPeers() []string {
	return nil
}

<<<<<<< HEAD
func (mb *MockBroadcaster) IsSentry() bool {
	return false
}

func (mb *MockBroadcaster) GetProxiedPeer() consensus.Peer {
=======
func (mb *MockBroadcaster) Proxied() bool {
	return false
}

func (mb *MockBroadcaster) GetSentryPeers() []consensus.Peer {
>>>>>>> 67780155
	return nil
}

func TestHandleIstAnnounce(t *testing.T) {
	_, b := newBlockChain(4, true)
	for b == nil || b.Address() == getAddress() {
		_, b = newBlockChain(4, true)
	}

	enodeUrl := b.Enode().String()
	validatorAddr := b.Address()

	privateKey, _ := generatePrivateKey()
	broadcaster := &MockBroadcaster{privateKey: privateKey}
	b.valEnodeTable.valEnodeTable[getAddress()] = &validatorEnode{enodeURL: broadcaster.GetLocalNode().String()}

	payload, err := b.generateIstAnnounce()

	b.Authorize(getInvalidAddress(), signerFnInvalid, signerBLSHashFn, signerBLSMessageFn)
	invalidPrivateKey, _ := generateInvalidPrivateKey()
	b.SetBroadcaster(&MockBroadcaster{privateKey: invalidPrivateKey})

	if err = b.handleIstAnnounce(payload); err != nil {
		t.Errorf("error %v", err)
	}

	if b.valEnodeTable.valEnodeTable[validatorAddr] != nil {
		if b.valEnodeTable.valEnodeTable[validatorAddr].enodeURL != enodeUrl[:strings.Index(enodeUrl, "@")] {
			t.Errorf("Expected %v, got %v instead", enodeUrl[:strings.Index(enodeUrl, "@")], b.valEnodeTable.valEnodeTable[validatorAddr])
		}
	} else {
		t.Errorf("Failed to save enode entry")
	}
	delete(b.valEnodeTable.valEnodeTable, validatorAddr)

	b.Authorize(getAddress(), signerFn, signerBLSHashFn, signerBLSMessageFn)
	b.SetBroadcaster(broadcaster)

	if err = b.handleIstAnnounce(payload); err != nil {
		t.Errorf("error %v", err)
	}

	if b.valEnodeTable.valEnodeTable[validatorAddr] != nil {
		if b.valEnodeTable.valEnodeTable[validatorAddr].enodeURL != enodeUrl {
			t.Errorf("Expected %v, but got %v instead", enodeUrl, b.valEnodeTable.valEnodeTable[validatorAddr].enodeURL)
		}
	} else {
		t.Errorf("Failed to save enode entry")
	}
}

func getPublicKey() ecdsa.PublicKey {
	privateKey, _ := generatePrivateKey()
	return privateKey.PublicKey
}<|MERGE_RESOLUTION|>--- conflicted
+++ resolved
@@ -44,19 +44,19 @@
 	return nil
 }
 
-<<<<<<< HEAD
 func (mb *MockBroadcaster) IsSentry() bool {
 	return false
 }
 
 func (mb *MockBroadcaster) GetProxiedPeer() consensus.Peer {
-=======
+        return nil
+}
+
 func (mb *MockBroadcaster) Proxied() bool {
 	return false
 }
 
 func (mb *MockBroadcaster) GetSentryPeers() []consensus.Peer {
->>>>>>> 67780155
 	return nil
 }
 

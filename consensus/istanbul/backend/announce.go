--- conflicted
+++ resolved
@@ -30,11 +30,7 @@
 	vet "github.com/ethereum/go-ethereum/consensus/istanbul/backend/internal/enodes"
 	contract_errors "github.com/ethereum/go-ethereum/contract_comm/errors"
 	"github.com/ethereum/go-ethereum/contract_comm/validators"
-<<<<<<< HEAD
-	"github.com/ethereum/go-ethereum/log"
-=======
 	"github.com/ethereum/go-ethereum/p2p"
->>>>>>> 970c82d4
 	"github.com/ethereum/go-ethereum/p2p/enode"
 	"github.com/ethereum/go-ethereum/rlp"
 )
@@ -50,18 +46,6 @@
 
 func (ar *announceRecord) String() string {
 	return fmt.Sprintf("{DestAddress: %s, EncryptedEnodeURL length: %d}", ar.DestAddress.String(), len(ar.EncryptedEnodeURL))
-<<<<<<< HEAD
-}
-
-type announceData struct {
-	AnnounceRecords []*announceRecord
-	EnodeURLHash    common.Hash
-	View            *istanbul.View
-}
-
-func (ad *announceData) String() string {
-	return fmt.Sprintf("{View: %v, EnodeURLHash: %v, AnnounceRecords: %v}", ad.View, ad.EnodeURLHash.Hex(), ad.AnnounceRecords)
-=======
 }
 
 type announceData struct {
@@ -72,7 +56,6 @@
 
 func (ad *announceData) String() string {
 	return fmt.Sprintf("{Timestamp: %v, EnodeURLHash: %v, AnnounceRecords: %v}", ad.Timestamp, ad.EnodeURLHash.Hex(), ad.AnnounceRecords)
->>>>>>> 970c82d4
 }
 
 // ==============================================
@@ -100,25 +83,6 @@
 
 // EncodeRLP serializes ad into the Ethereum RLP format.
 func (ad *announceData) EncodeRLP(w io.Writer) error {
-<<<<<<< HEAD
-	return rlp.Encode(w, []interface{}{ad.AnnounceRecords, ad.EnodeURLHash, ad.View})
-}
-
-// DecodeRLP implements rlp.Decoder, and load the ad fields from a RLP stream.
-func (ad *announceData) DecodeRLP(s *rlp.Stream) error {
-	var msg struct {
-		AnnounceRecords []*announceRecord
-		EnodeURLHash    common.Hash
-		View            *istanbul.View
-	}
-
-	if err := s.Decode(&msg); err != nil {
-		return err
-	}
-	ad.AnnounceRecords, ad.EnodeURLHash, ad.View = msg.AnnounceRecords, msg.EnodeURLHash, msg.View
-	return nil
-}
-=======
 	return rlp.Encode(w, []interface{}{ad.AnnounceRecords, ad.EnodeURLHash, ad.Timestamp})
 }
 
@@ -160,7 +124,6 @@
 	HighFreqTickerDuration = 1 * time.Minute
 	LowFreqTickerDuration  = 10 * time.Minute
 )
->>>>>>> 970c82d4
 
 // The sendAnnounce thread function
 func (sb *Backend) sendAnnounceMsgs() {
@@ -229,10 +192,6 @@
 	} else {
 		enodeUrl = sb.p2pserver.Self().String()
 	}
-<<<<<<< HEAD
-	view := sb.core.CurrentView()
-=======
->>>>>>> 970c82d4
 
 	// If the message is not within the registered validator set, then ignore it
 	regAndActiveVals, err := sb.retrieveActiveAndRegisteredValidators()
@@ -249,12 +208,8 @@
 	announceData := &announceData{
 		AnnounceRecords: announceRecords,
 		EnodeURLHash:    istanbul.RLPHash(enodeUrl),
-<<<<<<< HEAD
-		View:            view,
-=======
 		// Unix() returns a int64, but we need a uint for the golang rlp encoding implmentation. Warning: This timestamp value will be truncated in 2106.
 		Timestamp: uint(time.Now().Unix()),
->>>>>>> 970c82d4
 	}
 
 	announceBytes, err := rlp.EncodeToBytes(announceData)
@@ -332,28 +287,17 @@
 }
 
 func (sb *Backend) handleIstAnnounce(payload []byte) error {
-<<<<<<< HEAD
-=======
 	logger := sb.logger.New("func", "handleIstAnnounce")
 
->>>>>>> 970c82d4
 	msg := new(istanbul.Message)
 
 	// Decode message
 	err := msg.FromPayload(payload, istanbul.GetSignatureAddress)
 	if err != nil {
-<<<<<<< HEAD
-		sb.logger.Error("Error in decoding received Istanbul Announce message", "err", err, "payload", hex.EncodeToString(payload))
-		return err
-	}
-
-	sb.logger.Trace("Handling an IstanbulAnnounce message", "from", msg.Address)
-=======
 		logger.Error("Error in decoding received Istanbul Announce message", "err", err, "payload", hex.EncodeToString(payload))
 		return err
 	}
 	logger.Trace("Handling an IstanbulAnnounce message", "from", msg.Address)
->>>>>>> 970c82d4
 
 	// If the message is originally from this node, then ignore it
 	if msg.Address == sb.Address() {
@@ -364,15 +308,6 @@
 	var announceData announceData
 	err = rlp.DecodeBytes(msg.Msg, &announceData)
 	if err != nil {
-<<<<<<< HEAD
-		sb.logger.Error("Error in decoding received Istanbul Announce message content", "err", err, "IstanbulMsg", msg.String())
-		return err
-	}
-
-	if view, err := sb.valEnodeTable.GetViewFromAddress(msg.Address); err == nil && announceData.View.Cmp(view) <= 0 {
-		sb.logger.Trace("Received an old announce message", "senderAddr", msg.Address, "messageView", announceData.View, "currentEntryView", view)
-		return errOldAnnounceMessage
-=======
 		logger.Warn("Error in decoding received Istanbul Announce message content", "err", err, "IstanbulMsg", msg.String())
 		return err
 	}
@@ -386,7 +321,6 @@
 		}
 	} else if err != leveldb.ErrNotFound {
 		logger.Warn("Error when retrieving timestamp for entry in the ValEnodeTable", "err", err)
->>>>>>> 970c82d4
 	}
 
 	// If the message is not within the registered validator set, then ignore it
@@ -396,19 +330,12 @@
 	}
 
 	if !regAndActiveVals[msg.Address] {
-<<<<<<< HEAD
-		sb.logger.Warn("Received an IstanbulAnnounce message from a non registered validator. Ignoring it.", "IstanbulMsg", msg.String(), "validators", regAndActiveVals, "err", err)
-=======
 		logger.Debug("Received an IstanbulAnnounce message from a non registered validator. Ignoring it.", "AnnounceMsg", msg.String(), "err", err)
->>>>>>> 970c82d4
 		return errUnauthorizedAnnounceMessage
 	}
 
 	var node *enode.Node
 	var destAddresses = make([]string, 0, len(announceData.AnnounceRecords))
-<<<<<<< HEAD
-	for _, announceRecord := range announceData.AnnounceRecords {
-=======
 	var processedAddresses = make(map[common.Address]bool)
 	var msgHasDupsOrIrrelevantEntries bool = false
 	for _, announceRecord := range announceData.AnnounceRecords {
@@ -418,29 +345,16 @@
 			continue
 		}
 
->>>>>>> 970c82d4
 		if announceRecord.DestAddress == sb.Address() {
 			// TODO: Decrypt the enodeURL using this validator's validator key after making changes to encrypt it
 			enodeUrl := string(announceRecord.EncryptedEnodeURL)
 			node, err = enode.ParseV4(enodeUrl)
 			if err != nil {
-<<<<<<< HEAD
-				sb.logger.Error("Error in parsing enodeURL", "enodeUrl", enodeUrl)
-=======
 				logger.Error("Error in parsing enodeURL", "enodeUrl", enodeUrl)
->>>>>>> 970c82d4
 				return err
 			}
 		}
 		destAddresses = append(destAddresses, announceRecord.DestAddress.String())
-<<<<<<< HEAD
-	}
-
-	// Save in the valEnodeTable if mining
-	if sb.coreStarted && node != nil {
-		if err := sb.valEnodeTable.Upsert(map[common.Address]*vet.AddressEntry{msg.Address: {Node: node, View: announceData.View}}); err != nil {
-			sb.logger.Warn("Error in upserting a valenode entry", "AnnounceData", announceData.String(), "error", err)
-=======
 		processedAddresses[announceRecord.DestAddress] = true
 	}
 	// Save in the valEnodeTable if mining
@@ -453,26 +367,15 @@
 
 	if !msgHasDupsOrIrrelevantEntries {
 		if err = sb.regossipIstAnnounce(msg, payload, announceData, regAndActiveVals, destAddresses); err != nil {
->>>>>>> 970c82d4
 			return err
 		}
 	}
 
-<<<<<<< HEAD
-	if err = sb.regossipIstAnnounce(msg, payload, announceData, regAndActiveVals, destAddresses); err != nil {
-		return err
-	}
-
-=======
->>>>>>> 970c82d4
 	return nil
 }
 
 func (sb *Backend) regossipIstAnnounce(msg *istanbul.Message, payload []byte, announceData announceData, regAndActiveVals map[common.Address]bool, destAddresses []string) error {
-<<<<<<< HEAD
-=======
 	logger := sb.logger.New("func", "regossipIstAnnounce", "msgAddress", msg.Address, "msg_timestamp", announceData.Timestamp)
->>>>>>> 970c82d4
 	// If we gossiped this address/enodeURL within the last 60 seconds and the enodeURLHash and destAddressHash didn't change, then don't regossip
 
 	// Generate the destAddresses hash
@@ -481,25 +384,16 @@
 
 	sb.lastAnnounceGossipedMu.RLock()
 	if lastGossipTs, ok := sb.lastAnnounceGossiped[msg.Address]; ok {
-<<<<<<< HEAD
-		if (lastGossipTs.enodeURLHash == announceData.EnodeURLHash) && (bytes.Equal(lastGossipTs.destAddressesHash.Bytes(), destAddressesHash.Bytes())) && (time.Since(lastGossipTs.timestamp) < time.Minute) {
-			sb.logger.Trace("Already regossiped the msg within the last minute, so not regossiping.", "IstanbulMsg", msg.String(), "AnnounceData", announceData.String())
-=======
 
 		if lastGossipTs.enodeURLHash == announceData.EnodeURLHash && bytes.Equal(lastGossipTs.destAddressesHash.Bytes(), destAddressesHash.Bytes()) && time.Since(lastGossipTs.timestamp) < time.Minute {
 			logger.Trace("Already regossiped the msg within the last minute, so not regossiping.", "IstanbulMsg", msg.String(), "AnnounceData", announceData.String())
->>>>>>> 970c82d4
 			sb.lastAnnounceGossipedMu.RUnlock()
 			return nil
 		}
 	}
 	sb.lastAnnounceGossipedMu.RUnlock()
 
-<<<<<<< HEAD
-	sb.logger.Trace("Regossiping the istanbul announce message", "IstanbulMsg", msg.String(), "AnnounceMsg", announceData.String())
-=======
 	logger.Trace("Regossiping the istanbul announce message", "IstanbulMsg", msg.String(), "AnnounceMsg", announceData.String())
->>>>>>> 970c82d4
 	sb.Gossip(nil, payload, istanbulAnnounceMsg, true)
 
 	sb.lastAnnounceGossipedMu.Lock()

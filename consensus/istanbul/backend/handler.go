--- conflicted
+++ resolved
@@ -45,33 +45,19 @@
 const (
 	istanbulConsensusMsg = 0x11
 	// TODO:  Support sending multiple announce messages withone one message
-<<<<<<< HEAD
 	istanbulAnnounceMsg               = 0x12
 	istanbulValEnodesShareMsg         = 0x13
 	istanbulFwdMsg                    = 0x14
 	istanbulDelegateSign              = 0x15
 	istanbulSignedAnnounceVersionsMsg = 0x16
-)
-
-func (sb *Backend) isIstanbulMsg(msg p2p.Msg) bool {
-	return msg.Code >= istanbulConsensusMsg && msg.Code <= istanbulSignedAnnounceVersionsMsg
-=======
-	istanbulAnnounceMsg            = 0x12
-	istanbulValEnodesShareMsg      = 0x13
-	istanbulFwdMsg                 = 0x14
-	istanbulDelegateSign           = 0x15
-	istanbulGetAnnouncesMsg        = 0x16
-	istanbulGetAnnounceVersionsMsg = 0x17
-	istanbulAnnounceVersionsMsg    = 0x18
-	istanbulVersionedEnodeMsg      = 0x19
-	istanbulValidatorProofMsg      = 0x1a
+	istanbulVersionedEnodeMsg         = 0x19
+	istanbulValidatorProofMsg         = 0x1a
 
 	handshakeTimeout = 5 * time.Second
 )
 
 func (sb *Backend) isIstanbulMsg(msg p2p.Msg) bool {
 	return msg.Code >= istanbulConsensusMsg && msg.Code <= istanbulValidatorProofMsg
->>>>>>> addb0746
 }
 
 type announceMsgHandler func(consensus.Peer, []byte) error

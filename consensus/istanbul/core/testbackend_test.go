// Copyright 2017 The go-ethereum Authors
// This file is part of the go-ethereum library.
//
// The go-ethereum library is free software: you can redistribute it and/or modify
// it under the terms of the GNU Lesser General Public License as published by
// the Free Software Foundation, either version 3 of the License, or
// (at your option) any later version.
//
// The go-ethereum library is distributed in the hope that it will be useful,
// but WITHOUT ANY WARRANTY; without even the implied warranty of
// MERCHANTABILITY or FITNESS FOR A PARTICULAR PURPOSE. See the
// GNU Lesser General Public License for more details.
//
// You should have received a copy of the GNU Lesser General Public License
// along with the go-ethereum library. If not, see <http://www.gnu.org/licenses/>.

package core

import (
	"crypto/ecdsa"
	"fmt"
	"math"
	"math/big"
	"testing"
	"time"

	bls "github.com/celo-org/bls-zexe/go"
	"github.com/ethereum/go-ethereum/common"
	"github.com/ethereum/go-ethereum/consensus"
	"github.com/ethereum/go-ethereum/consensus/istanbul"
	"github.com/ethereum/go-ethereum/consensus/istanbul/validator"
	"github.com/ethereum/go-ethereum/core/types"
	"github.com/ethereum/go-ethereum/crypto"
	blscrypto "github.com/ethereum/go-ethereum/crypto/bls"
	"github.com/ethereum/go-ethereum/ethdb"
	"github.com/ethereum/go-ethereum/event"
	elog "github.com/ethereum/go-ethereum/log"
	"github.com/ethereum/go-ethereum/p2p/enode"
)

var testLogger = elog.New()

type testSystemBackend struct {
	id  uint64
	sys *testSystem

	engine Engine
	peers  istanbul.ValidatorSet
	events *event.TypeMux

	committedMsgs []testCommittedMsgs
	sentMsgs      [][]byte // store the message when Send is called by core

	key     ecdsa.PrivateKey
	blsKey  []byte
	address common.Address
	db      ethdb.Database

	// Function pointer to a verify function, so that the test core_test.go/TestVerifyProposal
	// can inject in different proposal verification statuses.
	verifyImpl func(proposal istanbul.Proposal) (time.Duration, error)
}

type testCommittedMsgs struct {
	commitProposal istanbul.Proposal
	aggregatedSeal types.IstanbulAggregatedSeal
}

// ==============================================
//
// define the functions that needs to be provided for Istanbul.

func (self *testSystemBackend) Authorize(address common.Address, _ istanbul.SignerFn, _ istanbul.SignerFn, _ istanbul.MessageSignerFn) {
	self.address = address
	self.engine.SetAddress(address)
}

func (self *testSystemBackend) Address() common.Address {
	return self.address
}

// Peers returns all connected peers
func (self *testSystemBackend) Validators(proposal istanbul.Proposal) istanbul.ValidatorSet {
	return self.peers
}

func (self *testSystemBackend) EventMux() *event.TypeMux {
	return self.events
}

func (self *testSystemBackend) Send(message []byte, target common.Address) error {
	testLogger.Info("enqueuing a message...", "address", self.Address())
	self.sentMsgs = append(self.sentMsgs, message)
	self.sys.queuedMessage <- istanbul.MessageEvent{
		Payload: message,
	}
	return nil
}

func (self *testSystemBackend) BroadcastConsensusMsg(validators []common.Address, message []byte) error {
	testLogger.Info("enqueuing a message...", "address", self.Address())
	self.sentMsgs = append(self.sentMsgs, message)
	self.sys.queuedMessage <- istanbul.MessageEvent{
		Payload: message,
	}
	return nil
}
<<<<<<< HEAD
=======

>>>>>>> 970c82d4
func (self *testSystemBackend) Gossip(validators []common.Address, message []byte, msgCode uint64, ignoreCache bool) error {
	return nil
}

func (self *testSystemBackend) SignBlockHeader(data []byte) ([]byte, error) {
	privateKey, _ := bls.DeserializePrivateKey(self.blsKey)
	defer privateKey.Destroy()

	signature, _ := privateKey.SignMessage(data, []byte{}, false)
	defer signature.Destroy()
	signatureBytes, _ := signature.Serialize()

	return signatureBytes, nil
}

func (self *testSystemBackend) Commit(proposal istanbul.Proposal, aggregatedSeal types.IstanbulAggregatedSeal) error {
	testLogger.Info("commit message", "address", self.Address())
	self.committedMsgs = append(self.committedMsgs, testCommittedMsgs{
		commitProposal: proposal,
		aggregatedSeal: aggregatedSeal,
	})

	// fake new head events
	go self.events.Post(istanbul.FinalCommittedEvent{})
	return nil
}

func (self *testSystemBackend) Verify(proposal istanbul.Proposal) (time.Duration, error) {
	if self.verifyImpl == nil {
		return self.verifyWithSuccess(proposal)
	} else {
		return self.verifyImpl(proposal)
	}
}

func (self *testSystemBackend) verifyWithSuccess(proposal istanbul.Proposal) (time.Duration, error) {
	return 0, nil
}

func (self *testSystemBackend) verifyWithFailure(proposal istanbul.Proposal) (time.Duration, error) {
	return 0, InvalidProposalError
}

func (self *testSystemBackend) verifyWithFutureProposal(proposal istanbul.Proposal) (time.Duration, error) {
	return 5, consensus.ErrFutureBlock
}

func (self *testSystemBackend) Sign(data []byte) ([]byte, error) {
	hashData := crypto.Keccak256(data)
	return crypto.Sign(hashData, &self.key)
}

func (self *testSystemBackend) CheckSignature([]byte, common.Address, []byte) error {
	return nil
}

func (self *testSystemBackend) CheckValidatorSignature(data []byte, sig []byte) (common.Address, error) {
	return istanbul.CheckValidatorSignature(self.peers, data, sig)
}

func (self *testSystemBackend) Hash(b interface{}) common.Hash {
	return common.BytesToHash([]byte("Test"))
}

func (self *testSystemBackend) NewRequest(request istanbul.Proposal) {
	go self.events.Post(istanbul.RequestEvent{
		Proposal: request,
	})
}

func (self *testSystemBackend) GetCurrentHeadBlock() istanbul.Proposal {
	l := len(self.committedMsgs)
	if l > 0 {
		testLogger.Info("have proposal for block", "num", l)
		return self.committedMsgs[l-1].commitProposal
	}
	return makeBlock(0)
}

func (self *testSystemBackend) GetCurrentHeadBlockAndAuthor() (istanbul.Proposal, common.Address) {
	l := len(self.committedMsgs)
	if l > 0 {
		testLogger.Info("have proposal for block", "num", l)
		return self.committedMsgs[l-1].commitProposal, common.Address{}
	}
	return makeBlock(0), common.Address{}
}

func (self *testSystemBackend) LastSubject() (istanbul.Subject, error) {
	lastProposal := self.GetCurrentHeadBlock()
	lastView := &istanbul.View{Sequence: lastProposal.Number(), Round: big.NewInt(1)}
	return istanbul.Subject{View: lastView, Digest: lastProposal.Hash()}, nil
}

// Only block height 5 will return true
func (self *testSystemBackend) HasBlock(hash common.Hash, number *big.Int) bool {
	return number.Cmp(big.NewInt(5)) == 0
}

func (self *testSystemBackend) AuthorForBlock(number uint64) common.Address {
	return common.Address{}
}

func (self *testSystemBackend) ParentBlockValidators(proposal istanbul.Proposal) istanbul.ValidatorSet {
	return self.peers
}

func (self *testSystemBackend) finalizeAndReturnMessage(msg *istanbul.Message) (istanbul.Message, error) {
	message := new(istanbul.Message)
	data, err := self.engine.(*core).finalizeMessage(msg)
	if err != nil {
		return *message, err
	}
	err = message.FromPayload(data, self.engine.(*core).validateFn)
	return *message, err
}

func (self *testSystemBackend) getPrepareMessage(view istanbul.View, digest common.Hash) (istanbul.Message, error) {
	prepare := &istanbul.Subject{
		View:   &view,
		Digest: digest,
	}

	payload, err := Encode(prepare)
	if err != nil {
		return istanbul.Message{}, err
	}

	msg := &istanbul.Message{
		Code: istanbul.MsgPrepare,
		Msg:  payload,
	}

	return self.finalizeAndReturnMessage(msg)
}

func (self *testSystemBackend) getCommitMessage(view istanbul.View, proposal istanbul.Proposal) (istanbul.Message, error) {
	subject := &istanbul.Subject{
		View:   &view,
		Digest: proposal.Hash(),
	}

	committedSeal, err := self.engine.(*core).generateCommittedSeal(subject)
	if err != nil {
		return istanbul.Message{}, err
	}

	committedSubject := &istanbul.CommittedSubject{
		Subject:       subject,
		CommittedSeal: committedSeal,
	}

	payload, err := Encode(committedSubject)
	if err != nil {
		return istanbul.Message{}, err
	}

	msg := &istanbul.Message{
		Code: istanbul.MsgCommit,
		Msg:  payload,
	}

	// // We swap in the provided proposal so that the message is finalized for the provided proposal
	// // and not for the current preprepare.
	// cachePreprepare := self.engine.(*core).current.Preprepare()
	// fmt.Println("5")
	// self.engine.(*core).current.TransitionToPreprepared(&istanbul.Preprepare{
	// 	View:     &view,
	// 	Proposal: proposal,
	// })
	message, err := self.finalizeAndReturnMessage(msg)
	// self.engine.(*core).current.TransitionToPreprepared(cachePreprepare)
	return message, err
}

func (self *testSystemBackend) getRoundChangeMessage(view istanbul.View, preparedCert istanbul.PreparedCertificate) (istanbul.Message, error) {
	rc := &istanbul.RoundChange{
		View:                &view,
		PreparedCertificate: preparedCert,
	}

	payload, err := Encode(rc)
	if err != nil {
		return istanbul.Message{}, err
	}

	msg := &istanbul.Message{
		Code: istanbul.MsgRoundChange,
		Msg:  payload,
	}

	return self.finalizeAndReturnMessage(msg)
}

func (self *testSystemBackend) Enode() *enode.Node {
	return nil
}

func (self *testSystemBackend) RefreshValPeers(valSet istanbul.ValidatorSet) {}

func (self *testSystemBackend) setVerifyImpl(verifyImpl func(proposal istanbul.Proposal) (time.Duration, error)) {
	self.verifyImpl = verifyImpl
}

// ==============================================
//
// define the struct that need to be provided for integration tests.

type testSystem struct {
	backends       []*testSystemBackend
	f              uint64
	n              uint64
	validatorsKeys [][]byte

	queuedMessage chan istanbul.MessageEvent
	quit          chan struct{}
}

func newTestSystem(n uint64, f uint64, keys [][]byte) *testSystem {
	testLogger.SetHandler(elog.StdoutHandler)
	return &testSystem{
		backends:       make([]*testSystemBackend, n),
		validatorsKeys: keys,
		f:              f,
		n:              n,

		queuedMessage: make(chan istanbul.MessageEvent),
		quit:          make(chan struct{}),
	}
}

func generateValidators(n int) ([]istanbul.ValidatorData, [][]byte, []*ecdsa.PrivateKey) {
	vals := make([]istanbul.ValidatorData, 0)
	blsKeys := make([][]byte, 0)
	keys := make([]*ecdsa.PrivateKey, 0)
	for i := 0; i < n; i++ {
		privateKey, _ := crypto.GenerateKey()
		blsPrivateKey, _ := blscrypto.ECDSAToBLS(privateKey)
		blsPublicKey, _ := blscrypto.PrivateToPublic(blsPrivateKey)
		vals = append(vals, istanbul.ValidatorData{
			crypto.PubkeyToAddress(privateKey.PublicKey),
			blsPublicKey,
		})
		keys = append(keys, privateKey)
		blsKeys = append(blsKeys, blsPrivateKey)
	}
	return vals, blsKeys, keys
}

func newTestValidatorSet(n int) istanbul.ValidatorSet {
	validators, _, _ := generateValidators(n)
	return validator.NewSet(validators)
}

// FIXME: int64 is needed for N and F
func NewTestSystemWithBackend(n, f uint64) *testSystem {
	testLogger.SetHandler(elog.StdoutHandler)

	validators, blsKeys, keys := generateValidators(int(n))
	sys := newTestSystem(n, f, blsKeys)
	config := *istanbul.DefaultConfig
	config.ProposerPolicy = istanbul.RoundRobin
	config.RoundStateDBPath = ""
	config.RequestTimeout = 300
	config.TimeoutBackoffFactor = 100
	config.MinResendRoundChangeTimeout = 1000
	config.MaxResendRoundChangeTimeout = 10000

	for i := uint64(0); i < n; i++ {
		vset := validator.NewSet(validators)
		backend := sys.NewBackend(i)
		backend.peers = vset
		backend.address = vset.GetByIndex(i).Address()
		backend.key = *keys[i]
		backend.blsKey = blsKeys[i]

		core := New(backend, &config).(*core)
		core.logger = testLogger
		core.validateFn = backend.CheckValidatorSignature

		backend.engine = core
	}

	return sys
}

// listen will consume messages from queue and deliver a message to core
func (t *testSystem) listen() {
	for {
		select {
		case <-t.quit:
			return
		case queuedMessage := <-t.queuedMessage:
			testLogger.Info("consuming a queue message...")
			for _, backend := range t.backends {
				go backend.EventMux().Post(queuedMessage)
			}
		}
	}
}

// Run will start system components based on given flag, and returns a closer
// function that caller can control lifecycle
//
// Given a true for core if you want to initialize core engine.
func (t *testSystem) Run(core bool) func() {
	for _, b := range t.backends {
		if core {
			err := b.engine.Start() // start Istanbul core
			if err != nil {
				fmt.Printf("Error Starting istanbul engine: %s", err)
				panic("Error Starting istanbul engine")
			}
		}
	}

	go t.listen()
	closer := func() { t.stop(core) }
	return closer
}

func (t *testSystem) stop(core bool) {
	close(t.quit)

	for _, b := range t.backends {
		if core {
			err := b.engine.Stop()
			if err != nil {
				fmt.Printf("Error Stopping istanbul engine: %s", err)
				panic("Error Stopping istanbul engine")
			}
		}
	}
}

func (t *testSystem) NewBackend(id uint64) *testSystemBackend {
	// assume always success
	ethDB := ethdb.NewMemDatabase()
	backend := &testSystemBackend{
		id:     id,
		sys:    t,
		events: new(event.TypeMux),
		db:     ethDB,
	}

	t.backends[id] = backend
	return backend
}

func (t *testSystem) F() uint64 {
	return t.f
}

func (t *testSystem) MinQuorumSize() uint64 {
	return uint64(math.Ceil(float64(2*t.n) / 3))
}

func (sys *testSystem) getPreparedCertificate(t *testing.T, views []istanbul.View, proposal istanbul.Proposal) istanbul.PreparedCertificate {
	preparedCertificate := istanbul.PreparedCertificate{
		Proposal:                proposal,
		PrepareOrCommitMessages: []istanbul.Message{},
	}
	for i, backend := range sys.backends {
		if uint64(i) == sys.MinQuorumSize() {
			break
		}
		var err error
		var msg istanbul.Message
		if i%2 == 0 {
			msg, err = backend.getPrepareMessage(views[i%len(views)], proposal.Hash())
		} else {
			msg, err = backend.getCommitMessage(views[i%len(views)], proposal)
		}
		if err != nil {
			t.Errorf("Failed to create message %v: %v", i, err)
		}
		preparedCertificate.PrepareOrCommitMessages = append(preparedCertificate.PrepareOrCommitMessages, msg)
	}
	return preparedCertificate
}

func (sys *testSystem) getRoundChangeCertificate(t *testing.T, views []istanbul.View, preparedCertificate istanbul.PreparedCertificate) istanbul.RoundChangeCertificate {
	var roundChangeCertificate istanbul.RoundChangeCertificate
	for i, backend := range sys.backends {
		if uint64(i) == sys.MinQuorumSize() {
			break
		}
		msg, err := backend.getRoundChangeMessage(views[i%len(views)], preparedCertificate)
		if err != nil {
			t.Errorf("Failed to create ROUND CHANGE message: %v", err)
		}
		roundChangeCertificate.RoundChangeMessages = append(roundChangeCertificate.RoundChangeMessages, msg)
	}
	return roundChangeCertificate
}

// ==============================================
//
// helper functions.

func getPublicKeyAddress(privateKey *ecdsa.PrivateKey) common.Address {
	return crypto.PubkeyToAddress(privateKey.PublicKey)
}<|MERGE_RESOLUTION|>--- conflicted
+++ resolved
@@ -105,10 +105,7 @@
 	}
 	return nil
 }
-<<<<<<< HEAD
-=======
-
->>>>>>> 970c82d4
+
 func (self *testSystemBackend) Gossip(validators []common.Address, message []byte, msgCode uint64, ignoreCache bool) error {
 	return nil
 }

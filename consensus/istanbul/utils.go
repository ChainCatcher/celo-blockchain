--- conflicted
+++ resolved
@@ -170,7 +170,6 @@
 	return addedValidators, removedValidatorsBitmap
 }
 
-<<<<<<< HEAD
 func SnarkValidatorSetDiff(oldValSet []ValidatorData, newValSet []ValidatorData) ([]byte, []ValidatorData) {
 	valSetMap := make(map[common.Address]bool)
 	oldValSetIndices := make(map[common.Address]int)
@@ -234,11 +233,9 @@
 }
 
 // This function assumes that valSet1 and valSet2 are ordered in the same way
-=======
 // CompareValidatorSlices compares 2 validator slices and indicate if they are equal.
 // Equality is defined as: valseSet1[i] must be equal to valSet2[i] for every i.
 // (aka. order matters)
->>>>>>> 9d6350e4
 func CompareValidatorSlices(valSet1 []common.Address, valSet2 []common.Address) bool {
 	if len(valSet1) != len(valSet2) {
 		return false

--- conflicted
+++ resolved
@@ -28,23 +28,6 @@
 	"github.com/celo-org/celo-blockchain/params"
 )
 
-<<<<<<< HEAD
-=======
-// DefaultFullGPOConfig contains default gasprice oracle settings for full node.
-var DefaultFullGPOConfig = gasprice.Config{
-	Blocks:     20,
-	Percentile: 60,
-	MaxPrice:   gasprice.DefaultMaxPrice,
-}
-
-// DefaultLightGPOConfig contains default gasprice oracle settings for light client.
-var DefaultLightGPOConfig = gasprice.Config{
-	Blocks:     2,
-	Percentile: 60,
-	MaxPrice:   gasprice.DefaultMaxPrice,
-}
-
->>>>>>> e7872729
 // DefaultConfig contains default settings for use on the Ethereum main net.
 var DefaultConfig = Config{
 	SyncMode:                downloader.FastSync,

--- conflicted
+++ resolved
@@ -95,12 +95,7 @@
 
 // Tests that peers are correctly accepted (or rejected) based on the advertised
 // fork IDs in the protocol handshake.
-<<<<<<< HEAD
-func TestForkIDSplit66(t *testing.T) { testForkIDSplit(t, istanbul.Celo66) }
 func TestForkIDSplit67(t *testing.T) { testForkIDSplit(t, istanbul.Celo67) }
-=======
-func TestForkIDSplit66(t *testing.T) { testForkIDSplit(t, eth.ETH66) }
->>>>>>> d3f018fd
 
 func testForkIDSplit(t *testing.T, protocol uint) {
 	t.Parallel()
@@ -263,12 +258,7 @@
 }
 
 // Tests that received transactions are added to the local pool.
-<<<<<<< HEAD
-func TestRecvTransactions66(t *testing.T) { testRecvTransactions(t, istanbul.Celo66) }
 func TestRecvTransactions67(t *testing.T) { testRecvTransactions(t, istanbul.Celo67) }
-=======
-func TestRecvTransactions66(t *testing.T) { testRecvTransactions(t, eth.ETH66) }
->>>>>>> d3f018fd
 
 func testRecvTransactions(t *testing.T, protocol uint) {
 	t.Parallel()
@@ -325,12 +315,7 @@
 }
 
 // This test checks that pending transactions are sent.
-<<<<<<< HEAD
-func TestSendTransactions66(t *testing.T) { testSendTransactions(t, istanbul.Celo66) }
 func TestSendTransactions67(t *testing.T) { testSendTransactions(t, istanbul.Celo67) }
-=======
-func TestSendTransactions66(t *testing.T) { testSendTransactions(t, eth.ETH66) }
->>>>>>> d3f018fd
 
 func testSendTransactions(t *testing.T, protocol uint) {
 	t.Parallel()
@@ -341,11 +326,7 @@
 
 	insert := make([]*types.Transaction, 100)
 	for nonce := range insert {
-<<<<<<< HEAD
-		tx := types.NewTransaction(uint64(nonce), common.Address{}, big.NewInt(0), 100000, big.NewInt(0), nil, nil, nil, make([]byte, txsyncPackSize/10))
-=======
-		tx := types.NewTransaction(uint64(nonce), common.Address{}, big.NewInt(0), 100000, big.NewInt(0), make([]byte, 10240))
->>>>>>> d3f018fd
+		tx := types.NewTransaction(uint64(nonce), common.Address{}, big.NewInt(0), 100000, big.NewInt(0), nil, nil, nil, make([]byte, 10240))
 		tx, _ = types.SignTx(tx, types.HomesteadSigner{}, testKey)
 
 		insert[nonce] = tx
@@ -420,12 +401,7 @@
 
 // Tests that transactions get propagated to all attached peers, either via direct
 // broadcasts or via announcements/retrievals.
-<<<<<<< HEAD
-func TestTransactionPropagation66(t *testing.T) { testTransactionPropagation(t, istanbul.Celo66) }
 func TestTransactionPropagation67(t *testing.T) { testTransactionPropagation(t, istanbul.Celo67) }
-=======
-func TestTransactionPropagation66(t *testing.T) { testTransactionPropagation(t, eth.ETH66) }
->>>>>>> d3f018fd
 
 func testTransactionPropagation(t *testing.T, protocol uint) {
 	t.Parallel()
@@ -565,13 +541,8 @@
 	defer p2pLocal.Close()
 	defer p2pRemote.Close()
 
-<<<<<<< HEAD
-	local := eth.NewPeer(istanbul.Celo66, p2p.NewPeerPipe(enode.ID{1}, "", nil, p2pLocal), p2pLocal, handler.txpool)
-	remote := eth.NewPeer(istanbul.Celo66, p2p.NewPeerPipe(enode.ID{2}, "", nil, p2pRemote), p2pRemote, handler.txpool)
-=======
-	local := eth.NewPeer(eth.ETH66, p2p.NewPeerPipe(enode.ID{1}, "", nil, p2pLocal), p2pLocal, handler.txpool)
-	remote := eth.NewPeer(eth.ETH66, p2p.NewPeerPipe(enode.ID{2}, "", nil, p2pRemote), p2pRemote, handler.txpool)
->>>>>>> d3f018fd
+	local := eth.NewPeer(istanbul.Celo67, p2p.NewPeerPipe(enode.ID{1}, "", nil, p2pLocal), p2pLocal, handler.txpool)
+	remote := eth.NewPeer(istanbul.Celo67, p2p.NewPeerPipe(enode.ID{2}, "", nil, p2pRemote), p2pRemote, handler.txpool)
 	defer local.Close()
 	defer remote.Close()
 
@@ -598,7 +569,7 @@
 		if err != nil {
 			t.Fatalf("failed to read checkpoint challenge: %v", err)
 		}
-		request := new(eth.GetBlockHeadersPacket66)
+		request := new(eth.GetBlockHeadersPacket67)
 		if err := msg.Decode(request); err != nil {
 			t.Fatalf("failed to decode checkpoint challenge: %v", err)
 		}
@@ -678,13 +649,8 @@
 		defer sourcePipe.Close()
 		defer sinkPipe.Close()
 
-<<<<<<< HEAD
-		sourcePeer := eth.NewPeer(istanbul.Celo66, p2p.NewPeerPipe(enode.ID{byte(i)}, "", nil, sourcePipe), sourcePipe, nil)
-		sinkPeer := eth.NewPeer(istanbul.Celo66, p2p.NewPeerPipe(enode.ID{0}, "", nil, sinkPipe), sinkPipe, nil)
-=======
-		sourcePeer := eth.NewPeer(eth.ETH66, p2p.NewPeerPipe(enode.ID{byte(i)}, "", nil, sourcePipe), sourcePipe, nil)
-		sinkPeer := eth.NewPeer(eth.ETH66, p2p.NewPeerPipe(enode.ID{0}, "", nil, sinkPipe), sinkPipe, nil)
->>>>>>> d3f018fd
+		sourcePeer := eth.NewPeer(istanbul.Celo67, p2p.NewPeerPipe(enode.ID{byte(i)}, "", nil, sourcePipe), sourcePipe, nil)
+		sinkPeer := eth.NewPeer(istanbul.Celo67, p2p.NewPeerPipe(enode.ID{0}, "", nil, sinkPipe), sinkPipe, nil)
 		defer sourcePeer.Close()
 		defer sinkPeer.Close()
 
@@ -735,12 +701,7 @@
 
 // Tests that a propagated malformed block (uncles or transactions don't match
 // with the hashes in the header) gets discarded and not broadcast forward.
-<<<<<<< HEAD
-func TestBroadcastMalformedBlock66(t *testing.T) { testBroadcastMalformedBlock(t, istanbul.Celo66) }
 func TestBroadcastMalformedBlock67(t *testing.T) { testBroadcastMalformedBlock(t, istanbul.Celo67) }
-=======
-func TestBroadcastMalformedBlock66(t *testing.T) { testBroadcastMalformedBlock(t, eth.ETH66) }
->>>>>>> d3f018fd
 
 func testBroadcastMalformedBlock(t *testing.T, protocol uint) {
 	t.Parallel()

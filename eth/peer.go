--- conflicted
+++ resolved
@@ -380,15 +380,12 @@
 	p.knownTxs.Add(hash)
 }
 
-<<<<<<< HEAD
 // Send writes an RLP-encoded message with the given code.
 // data should encode as an RLP list.
 func (p *peer) Send(msgcode uint64, data interface{}) error {
 	return p2p.Send(p.rw, msgcode, data)
 }
 
-// SendTransactions sends transactions to the peer and includes the hashes
-=======
 // SendNewTransactionHashes sends a batch of transaction hashes to the peer and
 // includes the hashes in its transaction hash set for future reference.
 func (p *peer) SendNewTransactionHashes(hashes []common.Hash) error {
@@ -403,7 +400,6 @@
 }
 
 // SendNewTransactions sends transactions to the peer and includes the hashes
->>>>>>> 049e1711
 // in its transaction hash set for future reference.
 func (p *peer) SendNewTransactions(txs types.Transactions) error {
 	// Mark all the transactions as known, but ensure we don't overflow our limits
@@ -613,11 +609,7 @@
 				CurrentBlock:    head,
 				GenesisBlock:    genesis,
 			})
-<<<<<<< HEAD
-		case p.version == istanbul.Celo65:
-=======
-		case p.version >= eth64:
->>>>>>> 049e1711
+		case p.version >= istanbul.Celo65:
 			errc <- p2p.Send(p.rw, StatusMsg, &statusData{
 				ProtocolVersion: uint32(p.version),
 				NetworkID:       network,
@@ -634,11 +626,7 @@
 		switch {
 		case p.version == istanbul.Celo64:
 			errc <- p.readStatusLegacy(network, &status63, genesis)
-<<<<<<< HEAD
-		case p.version == istanbul.Celo65:
-=======
-		case p.version >= eth64:
->>>>>>> 049e1711
+		case p.version >= istanbul.Celo65:
 			errc <- p.readStatus(network, &status, genesis, forkFilter)
 		default:
 			panic(fmt.Sprintf("unsupported eth protocol version: %d", p.version))
@@ -659,11 +647,7 @@
 	switch {
 	case p.version == istanbul.Celo64:
 		p.td, p.head = status63.TD, status63.CurrentBlock
-<<<<<<< HEAD
-	case p.version == istanbul.Celo65:
-=======
-	case p.version >= eth64:
->>>>>>> 049e1711
+	case p.version >= istanbul.Celo65:
 		p.td, p.head = status.TD, status.Head
 	default:
 		panic(fmt.Sprintf("unsupported eth protocol version: %d", p.version))

--- conflicted
+++ resolved
@@ -574,19 +574,9 @@
 	}
 }
 
-<<<<<<< HEAD
-func TestCanonicalSynchronisation66Full(t *testing.T)  { testCanonSync(t, istanbul.Celo66, FullSync) }
-func TestCanonicalSynchronisation66Fast(t *testing.T)  { testCanonSync(t, istanbul.Celo66, FastSync) }
-func TestCanonicalSynchronisation66Light(t *testing.T) { testCanonSync(t, istanbul.Celo66, LightSync) }
-
 func TestCanonicalSynchronisation67Full(t *testing.T)  { testCanonSync(t, istanbul.Celo67, FullSync) }
 func TestCanonicalSynchronisation67Fast(t *testing.T)  { testCanonSync(t, istanbul.Celo67, FastSync) }
 func TestCanonicalSynchronisation67Light(t *testing.T) { testCanonSync(t, istanbul.Celo67, LightSync) }
-=======
-func TestCanonicalSynchronisation66Full(t *testing.T)  { testCanonSync(t, eth.ETH66, FullSync) }
-func TestCanonicalSynchronisation66Fast(t *testing.T)  { testCanonSync(t, eth.ETH66, FastSync) }
-func TestCanonicalSynchronisation66Light(t *testing.T) { testCanonSync(t, eth.ETH66, LightSync) }
->>>>>>> d3f018fd
 
 func testCanonSync(t *testing.T, protocol uint, mode SyncMode) {
 	t.Parallel()
@@ -607,16 +597,8 @@
 
 // Tests that if a large batch of blocks are being downloaded, it is throttled
 // until the cached blocks are retrieved.
-<<<<<<< HEAD
-func TestThrottling66Full(t *testing.T) { testThrottling(t, istanbul.Celo66, FullSync) }
-func TestThrottling66Fast(t *testing.T) { testThrottling(t, istanbul.Celo66, FastSync) }
-
 func TestThrottling67Full(t *testing.T) { testThrottling(t, istanbul.Celo67, FullSync) }
 func TestThrottling67Fast(t *testing.T) { testThrottling(t, istanbul.Celo67, FastSync) }
-=======
-func TestThrottling66Full(t *testing.T) { testThrottling(t, eth.ETH66, FullSync) }
-func TestThrottling66Fast(t *testing.T) { testThrottling(t, eth.ETH66, FastSync) }
->>>>>>> d3f018fd
 
 func testThrottling(t *testing.T, protocol uint, mode SyncMode) {
 	t.Parallel()
@@ -697,19 +679,9 @@
 // Tests that simple synchronization against a forked chain works correctly. In
 // this test common ancestor lookup should *not* be short circuited, and a full
 // binary search should be executed.
-<<<<<<< HEAD
-func TestForkedSync66Full(t *testing.T)  { testForkedSync(t, istanbul.Celo66, FullSync) }
-func TestForkedSync66Fast(t *testing.T)  { testForkedSync(t, istanbul.Celo66, FastSync) }
-func TestForkedSync66Light(t *testing.T) { testForkedSync(t, istanbul.Celo66, LightSync) }
-
 func TestForkedSync67Full(t *testing.T)  { testForkedSync(t, istanbul.Celo67, FullSync) }
 func TestForkedSync67Fast(t *testing.T)  { testForkedSync(t, istanbul.Celo67, FastSync) }
 func TestForkedSync67Light(t *testing.T) { testForkedSync(t, istanbul.Celo67, LightSync) }
-=======
-func TestForkedSync66Full(t *testing.T)  { testForkedSync(t, eth.ETH66, FullSync) }
-func TestForkedSync66Fast(t *testing.T)  { testForkedSync(t, eth.ETH66, FastSync) }
-func TestForkedSync66Light(t *testing.T) { testForkedSync(t, eth.ETH66, LightSync) }
->>>>>>> d3f018fd
 
 func testForkedSync(t *testing.T, protocol uint, mode SyncMode) {
 	t.Parallel()
@@ -736,19 +708,9 @@
 
 // Tests that synchronising against a much shorter but much heavyer fork works
 // corrently and is not dropped.
-<<<<<<< HEAD
-func TestHeavyForkedSync66Full(t *testing.T)  { testHeavyForkedSync(t, istanbul.Celo66, FullSync) }
-func TestHeavyForkedSync66Fast(t *testing.T)  { testHeavyForkedSync(t, istanbul.Celo66, FastSync) }
-func TestHeavyForkedSync66Light(t *testing.T) { testHeavyForkedSync(t, istanbul.Celo66, LightSync) }
-
 func TestHeavyForkedSync67Full(t *testing.T)  { testHeavyForkedSync(t, istanbul.Celo67, FullSync) }
 func TestHeavyForkedSync67Fast(t *testing.T)  { testHeavyForkedSync(t, istanbul.Celo67, FastSync) }
 func TestHeavyForkedSync67Light(t *testing.T) { testHeavyForkedSync(t, istanbul.Celo67, LightSync) }
-=======
-func TestHeavyForkedSync66Full(t *testing.T)  { testHeavyForkedSync(t, eth.ETH66, FullSync) }
-func TestHeavyForkedSync66Fast(t *testing.T)  { testHeavyForkedSync(t, eth.ETH66, FastSync) }
-func TestHeavyForkedSync66Light(t *testing.T) { testHeavyForkedSync(t, eth.ETH66, LightSync) }
->>>>>>> d3f018fd
 
 func testHeavyForkedSync(t *testing.T, protocol uint, mode SyncMode) {
 	t.Parallel()
@@ -777,19 +739,9 @@
 // Tests that chain forks are contained within a certain interval of the current
 // chain head, ensuring that malicious peers cannot waste resources by feeding
 // long dead chains.
-<<<<<<< HEAD
-func TestBoundedForkedSync66Full(t *testing.T)  { testBoundedForkedSync(t, istanbul.Celo66, FullSync) }
-func TestBoundedForkedSync66Fast(t *testing.T)  { testBoundedForkedSync(t, istanbul.Celo66, FastSync) }
-func TestBoundedForkedSync66Light(t *testing.T) { testBoundedForkedSync(t, istanbul.Celo66, LightSync) }
-
 func TestBoundedForkedSync67Full(t *testing.T)  { testBoundedForkedSync(t, istanbul.Celo67, FullSync) }
 func TestBoundedForkedSync67Fast(t *testing.T)  { testBoundedForkedSync(t, istanbul.Celo67, FastSync) }
 func TestBoundedForkedSync67Light(t *testing.T) { testBoundedForkedSync(t, istanbul.Celo67, LightSync) }
-=======
-func TestBoundedForkedSync66Full(t *testing.T)  { testBoundedForkedSync(t, eth.ETH66, FullSync) }
-func TestBoundedForkedSync66Fast(t *testing.T)  { testBoundedForkedSync(t, eth.ETH66, FastSync) }
-func TestBoundedForkedSync66Light(t *testing.T) { testBoundedForkedSync(t, eth.ETH66, LightSync) }
->>>>>>> d3f018fd
 
 func testBoundedForkedSync(t *testing.T, protocol uint, mode SyncMode) {
 	t.Parallel()
@@ -817,22 +769,8 @@
 // Tests that chain forks are contained within a certain interval of the current
 // chain head for short but heavy forks too. These are a bit special because they
 // take different ancestor lookup paths.
-func TestBoundedHeavyForkedSync66Full(t *testing.T) {
-<<<<<<< HEAD
-	testBoundedHeavyForkedSync(t, istanbul.Celo66, FullSync)
-}
-func TestBoundedHeavyForkedSync66Fast(t *testing.T) {
-	testBoundedHeavyForkedSync(t, istanbul.Celo66, FastSync)
-}
-func TestBoundedHeavyForkedSync66Light(t *testing.T) {
-	testBoundedHeavyForkedSync(t, istanbul.Celo66, LightSync)
-}
-
 func TestBoundedHeavyForkedSync67Full(t *testing.T) {
 	testBoundedHeavyForkedSync(t, istanbul.Celo67, FullSync)
-=======
-	testBoundedHeavyForkedSync(t, eth.ETH66, FullSync)
->>>>>>> d3f018fd
 }
 func TestBoundedHeavyForkedSync67Fast(t *testing.T) {
 	testBoundedHeavyForkedSync(t, istanbul.Celo67, FastSync)
@@ -885,19 +823,9 @@
 }
 
 // Tests that a canceled download wipes all previously accumulated state.
-<<<<<<< HEAD
-func TestCancel66Full(t *testing.T)  { testCancel(t, istanbul.Celo66, FullSync) }
-func TestCancel66Fast(t *testing.T)  { testCancel(t, istanbul.Celo66, FastSync) }
-func TestCancel66Light(t *testing.T) { testCancel(t, istanbul.Celo66, LightSync) }
-
 func TestCancel67Full(t *testing.T)  { testCancel(t, istanbul.Celo67, FullSync) }
 func TestCancel67Fast(t *testing.T)  { testCancel(t, istanbul.Celo67, FastSync) }
 func TestCancel67Light(t *testing.T) { testCancel(t, istanbul.Celo67, LightSync) }
-=======
-func TestCancel66Full(t *testing.T)  { testCancel(t, eth.ETH66, FullSync) }
-func TestCancel66Fast(t *testing.T)  { testCancel(t, eth.ETH66, FastSync) }
-func TestCancel66Light(t *testing.T) { testCancel(t, eth.ETH66, LightSync) }
->>>>>>> d3f018fd
 
 func testCancel(t *testing.T, protocol uint, mode SyncMode) {
 	t.Parallel()
@@ -924,17 +852,6 @@
 }
 
 // Tests that synchronisation from multiple peers works as intended (multi thread sanity test).
-<<<<<<< HEAD
-func TestMultiSynchronisation66Full(t *testing.T) {
-	testMultiSynchronisation(t, istanbul.Celo66, FullSync)
-}
-func TestMultiSynchronisation66Fast(t *testing.T) {
-	testMultiSynchronisation(t, istanbul.Celo66, FastSync)
-}
-func TestMultiSynchronisation66Light(t *testing.T) {
-	testMultiSynchronisation(t, istanbul.Celo66, LightSync)
-}
-
 func TestMultiSynchronisation67Full(t *testing.T) {
 	testMultiSynchronisation(t, istanbul.Celo67, FullSync)
 }
@@ -944,11 +861,6 @@
 func TestMultiSynchronisation67Light(t *testing.T) {
 	testMultiSynchronisation(t, istanbul.Celo67, LightSync)
 }
-=======
-func TestMultiSynchronisation66Full(t *testing.T)  { testMultiSynchronisation(t, eth.ETH66, FullSync) }
-func TestMultiSynchronisation66Fast(t *testing.T)  { testMultiSynchronisation(t, eth.ETH66, FastSync) }
-func TestMultiSynchronisation66Light(t *testing.T) { testMultiSynchronisation(t, eth.ETH66, LightSync) }
->>>>>>> d3f018fd
 
 func testMultiSynchronisation(t *testing.T, protocol uint, mode SyncMode) {
 	t.Parallel()
@@ -972,17 +884,6 @@
 
 // Tests that synchronisations behave well in multi-version protocol environments
 // and not wreak havoc on other nodes in the network.
-<<<<<<< HEAD
-func TestMultiProtoSynchronisation66Full(t *testing.T) {
-	testMultiProtoSync(t, istanbul.Celo66, FullSync)
-}
-func TestMultiProtoSynchronisation66Fast(t *testing.T) {
-	testMultiProtoSync(t, istanbul.Celo66, FastSync)
-}
-func TestMultiProtoSynchronisation66Light(t *testing.T) {
-	testMultiProtoSync(t, istanbul.Celo66, LightSync)
-}
-
 func TestMultiProtoSynchronisation67Full(t *testing.T) {
 	testMultiProtoSync(t, istanbul.Celo67, FullSync)
 }
@@ -992,11 +893,6 @@
 func TestMultiProtoSynchronisation67Light(t *testing.T) {
 	testMultiProtoSync(t, istanbul.Celo67, LightSync)
 }
-=======
-func TestMultiProtoSynchronisation66Full(t *testing.T)  { testMultiProtoSync(t, eth.ETH66, FullSync) }
-func TestMultiProtoSynchronisation66Fast(t *testing.T)  { testMultiProtoSync(t, eth.ETH66, FastSync) }
-func TestMultiProtoSynchronisation66Light(t *testing.T) { testMultiProtoSync(t, eth.ETH66, LightSync) }
->>>>>>> d3f018fd
 
 func testMultiProtoSync(t *testing.T, protocol uint, mode SyncMode) {
 	t.Parallel()
@@ -1008,13 +904,7 @@
 	chain := testChainBase.shorten(blockCacheMaxItems - 15)
 
 	// Create peers of every type
-<<<<<<< HEAD
-	tester.newPeer("peer 66", istanbul.Celo66, chain)
 	tester.newPeer("peer 67", istanbul.Celo67, chain)
-=======
-	tester.newPeer("peer 66", eth.ETH66, chain)
-	//tester.newPeer("peer 65", eth.ETH67, chain)
->>>>>>> d3f018fd
 
 	// Synchronise with the requested peer and make sure all blocks were retrieved
 	if err := tester.sync(fmt.Sprintf("peer %d", protocol), nil, mode); err != nil {
@@ -1023,11 +913,7 @@
 	assertOwnChain(t, tester, chain.len())
 
 	// Check that no peers have been dropped off
-<<<<<<< HEAD
-	for _, version := range []int{66, 67} {
-=======
-	for _, version := range []int{66} {
->>>>>>> d3f018fd
+	for _, version := range []int{67} {
 		peer := fmt.Sprintf("peer %d", version)
 		if _, ok := tester.peers[peer]; !ok {
 			t.Errorf("%s dropped", peer)
@@ -1035,19 +921,8 @@
 	}
 }
 
-<<<<<<< HEAD
 // Tests that headers are enqueued continuously, preventing malicious nodes from
 // stalling the downloader by feeding gapped header chains.
-func TestMissingHeaderAttack66Full(t *testing.T) {
-	testMissingHeaderAttack(t, istanbul.Celo66, FullSync)
-}
-func TestMissingHeaderAttack66Fast(t *testing.T) {
-	testMissingHeaderAttack(t, istanbul.Celo66, FastSync)
-}
-func TestMissingHeaderAttack66Light(t *testing.T) {
-	testMissingHeaderAttack(t, istanbul.Celo66, LightSync)
-}
-
 func TestMissingHeaderAttack67Full(t *testing.T) {
 	testMissingHeaderAttack(t, istanbul.Celo67, FullSync)
 }
@@ -1057,63 +932,6 @@
 func TestMissingHeaderAttack67Light(t *testing.T) {
 	testMissingHeaderAttack(t, istanbul.Celo67, LightSync)
 }
-=======
-// Tests that if a block is empty (e.g. header only), no body request should be
-// made, and instead the header should be assembled into a whole block in itself.
-func TestEmptyShortCircuit66Full(t *testing.T)  { testEmptyShortCircuit(t, eth.ETH66, FullSync) }
-func TestEmptyShortCircuit66Fast(t *testing.T)  { testEmptyShortCircuit(t, eth.ETH66, FastSync) }
-func TestEmptyShortCircuit66Light(t *testing.T) { testEmptyShortCircuit(t, eth.ETH66, LightSync) }
-
-func testEmptyShortCircuit(t *testing.T, protocol uint, mode SyncMode) {
-	t.Parallel()
-
-	tester := newTester()
-	defer tester.terminate()
-
-	// Create a block chain to download
-	chain := testChainBase
-	tester.newPeer("peer", protocol, chain)
-
-	// Instrument the downloader to signal body requests
-	bodiesHave, receiptsHave := int32(0), int32(0)
-	tester.downloader.bodyFetchHook = func(headers []*types.Header) {
-		atomic.AddInt32(&bodiesHave, int32(len(headers)))
-	}
-	tester.downloader.receiptFetchHook = func(headers []*types.Header) {
-		atomic.AddInt32(&receiptsHave, int32(len(headers)))
-	}
-	// Synchronise with the peer and make sure all blocks were retrieved
-	if err := tester.sync("peer", nil, mode); err != nil {
-		t.Fatalf("failed to synchronise blocks: %v", err)
-	}
-	assertOwnChain(t, tester, chain.len())
-
-	// Validate the number of block bodies that should have been requested
-	bodiesNeeded, receiptsNeeded := 0, 0
-	for _, block := range chain.blockm {
-		if mode != LightSync && block != tester.genesis && (len(block.Transactions()) > 0 || len(block.Uncles()) > 0) {
-			bodiesNeeded++
-		}
-	}
-	for _, receipt := range chain.receiptm {
-		if mode == FastSync && len(receipt) > 0 {
-			receiptsNeeded++
-		}
-	}
-	if int(bodiesHave) != bodiesNeeded {
-		t.Errorf("body retrieval count mismatch: have %v, want %v", bodiesHave, bodiesNeeded)
-	}
-	if int(receiptsHave) != receiptsNeeded {
-		t.Errorf("receipt retrieval count mismatch: have %v, want %v", receiptsHave, receiptsNeeded)
-	}
-}
-
-// Tests that headers are enqueued continuously, preventing malicious nodes from
-// stalling the downloader by feeding gapped header chains.
-func TestMissingHeaderAttack66Full(t *testing.T)  { testMissingHeaderAttack(t, eth.ETH66, FullSync) }
-func TestMissingHeaderAttack66Fast(t *testing.T)  { testMissingHeaderAttack(t, eth.ETH66, FastSync) }
-func TestMissingHeaderAttack66Light(t *testing.T) { testMissingHeaderAttack(t, eth.ETH66, LightSync) }
->>>>>>> d3f018fd
 
 func testMissingHeaderAttack(t *testing.T, protocol uint, mode SyncMode) {
 	t.Parallel()
@@ -1139,17 +957,6 @@
 
 // Tests that if requested headers are shifted (i.e. first is missing), the queue
 // detects the invalid numbering.
-<<<<<<< HEAD
-func TestShiftedHeaderAttack66Full(t *testing.T) {
-	testShiftedHeaderAttack(t, istanbul.Celo66, FullSync)
-}
-func TestShiftedHeaderAttack66Fast(t *testing.T) {
-	testShiftedHeaderAttack(t, istanbul.Celo66, FastSync)
-}
-func TestShiftedHeaderAttack66Light(t *testing.T) {
-	testShiftedHeaderAttack(t, istanbul.Celo66, LightSync)
-}
-
 func TestShiftedHeaderAttack67Full(t *testing.T) {
 	testShiftedHeaderAttack(t, istanbul.Celo67, FullSync)
 }
@@ -1159,11 +966,6 @@
 func TestShiftedHeaderAttack67Light(t *testing.T) {
 	testShiftedHeaderAttack(t, istanbul.Celo67, LightSync)
 }
-=======
-func TestShiftedHeaderAttack66Full(t *testing.T)  { testShiftedHeaderAttack(t, eth.ETH66, FullSync) }
-func TestShiftedHeaderAttack66Fast(t *testing.T)  { testShiftedHeaderAttack(t, eth.ETH66, FastSync) }
-func TestShiftedHeaderAttack66Light(t *testing.T) { testShiftedHeaderAttack(t, eth.ETH66, LightSync) }
->>>>>>> d3f018fd
 
 func testShiftedHeaderAttack(t *testing.T, protocol uint, mode SyncMode) {
 	t.Parallel()
@@ -1194,16 +996,9 @@
 // Tests that upon detecting an invalid header, the recent ones are rolled back
 // for various failure scenarios. Afterwards a full sync is attempted to make
 // sure no state was corrupted.
-<<<<<<< HEAD
-func TestInvalidHeaderRollback66Fast(t *testing.T) {
-	testInvalidHeaderRollback(t, istanbul.Celo66, FastSync)
-}
 func TestInvalidHeaderRollback67Fast(t *testing.T) {
 	testInvalidHeaderRollback(t, istanbul.Celo67, FastSync)
 }
-=======
-func TestInvalidHeaderRollback66Fast(t *testing.T) { testInvalidHeaderRollback(t, eth.ETH66, FastSync) }
->>>>>>> d3f018fd
 
 func testInvalidHeaderRollback(t *testing.T, protocol uint, mode SyncMode) {
 	t.Parallel()
@@ -1293,22 +1088,8 @@
 
 // Tests that a peer advertising a high TD doesn't get to stall the downloader
 // afterwards by not sending any useful hashes.
-func TestHighTDStarvationAttack66Full(t *testing.T) {
-<<<<<<< HEAD
-	testHighTDStarvationAttack(t, istanbul.Celo66, FullSync)
-}
-func TestHighTDStarvationAttack66Fast(t *testing.T) {
-	testHighTDStarvationAttack(t, istanbul.Celo66, FastSync)
-}
-func TestHighTDStarvationAttack66Light(t *testing.T) {
-	testHighTDStarvationAttack(t, istanbul.Celo66, LightSync)
-}
-
 func TestHighTDStarvationAttack67Full(t *testing.T) {
 	testHighTDStarvationAttack(t, istanbul.Celo67, FullSync)
-=======
-	testHighTDStarvationAttack(t, eth.ETH66, FullSync)
->>>>>>> d3f018fd
 }
 func TestHighTDStarvationAttack67Fast(t *testing.T) {
 	testHighTDStarvationAttack(t, istanbul.Celo67, FastSync)
@@ -1331,16 +1112,9 @@
 }
 
 // Tests that misbehaving peers are disconnected, whilst behaving ones are not.
-<<<<<<< HEAD
-func TestBlockHeaderAttackerDropping66(t *testing.T) {
-	testBlockHeaderAttackerDropping(t, istanbul.Celo66)
-}
 func TestBlockHeaderAttackerDropping67(t *testing.T) {
 	testBlockHeaderAttackerDropping(t, istanbul.Celo67)
 }
-=======
-func TestBlockHeaderAttackerDropping66(t *testing.T) { testBlockHeaderAttackerDropping(t, eth.ETH66) }
->>>>>>> d3f018fd
 
 func testBlockHeaderAttackerDropping(t *testing.T, protocol uint) {
 	t.Parallel()
@@ -1392,19 +1166,9 @@
 
 // Tests that synchronisation progress (origin block number, current block number
 // and highest block number) is tracked and updated correctly.
-<<<<<<< HEAD
-func TestSyncProgress66Full(t *testing.T)  { testSyncProgress(t, istanbul.Celo66, FullSync) }
-func TestSyncProgress66Fast(t *testing.T)  { testSyncProgress(t, istanbul.Celo66, FastSync) }
-func TestSyncProgress66Light(t *testing.T) { testSyncProgress(t, istanbul.Celo66, LightSync) }
-
 func TestSyncProgress67Full(t *testing.T)  { testSyncProgress(t, istanbul.Celo67, FullSync) }
 func TestSyncProgress67Fast(t *testing.T)  { testSyncProgress(t, istanbul.Celo67, FastSync) }
 func TestSyncProgress67Light(t *testing.T) { testSyncProgress(t, istanbul.Celo67, LightSync) }
-=======
-func TestSyncProgress66Full(t *testing.T)  { testSyncProgress(t, eth.ETH66, FullSync) }
-func TestSyncProgress66Fast(t *testing.T)  { testSyncProgress(t, eth.ETH66, FastSync) }
-func TestSyncProgress66Light(t *testing.T) { testSyncProgress(t, eth.ETH66, LightSync) }
->>>>>>> d3f018fd
 
 func testSyncProgress(t *testing.T, protocol uint, mode SyncMode) {
 	t.Parallel()
@@ -1482,23 +1246,11 @@
 // Tests that synchronisation progress (origin block number and highest block
 // number) is tracked and updated correctly in case of a fork (or manual head
 // revertal).
-<<<<<<< HEAD
-func TestForkedSyncProgress66Full(t *testing.T) { testForkedSyncProgress(t, istanbul.Celo66, FullSync) }
-func TestForkedSyncProgress66Fast(t *testing.T) { testForkedSyncProgress(t, istanbul.Celo66, FastSync) }
-func TestForkedSyncProgress66Light(t *testing.T) {
-	testForkedSyncProgress(t, istanbul.Celo66, LightSync)
-}
-
 func TestForkedSyncProgress67Full(t *testing.T) { testForkedSyncProgress(t, istanbul.Celo67, FullSync) }
 func TestForkedSyncProgress67Fast(t *testing.T) { testForkedSyncProgress(t, istanbul.Celo67, FastSync) }
 func TestForkedSyncProgress67Light(t *testing.T) {
 	testForkedSyncProgress(t, istanbul.Celo67, LightSync)
 }
-=======
-func TestForkedSyncProgress66Full(t *testing.T)  { testForkedSyncProgress(t, eth.ETH66, FullSync) }
-func TestForkedSyncProgress66Fast(t *testing.T)  { testForkedSyncProgress(t, eth.ETH66, FastSync) }
-func TestForkedSyncProgress66Light(t *testing.T) { testForkedSyncProgress(t, eth.ETH66, LightSync) }
->>>>>>> d3f018fd
 
 func testForkedSyncProgress(t *testing.T, protocol uint, mode SyncMode) {
 	t.Parallel()
@@ -1568,23 +1320,11 @@
 // Tests that if synchronisation is aborted due to some failure, then the progress
 // origin is not updated in the next sync cycle, as it should be considered the
 // continuation of the previous sync and not a new instance.
-<<<<<<< HEAD
-func TestFailedSyncProgress66Full(t *testing.T) { testFailedSyncProgress(t, istanbul.Celo66, FullSync) }
-func TestFailedSyncProgress66Fast(t *testing.T) { testFailedSyncProgress(t, istanbul.Celo66, FastSync) }
-func TestFailedSyncProgress66Light(t *testing.T) {
-	testFailedSyncProgress(t, istanbul.Celo66, LightSync)
-}
-
 func TestFailedSyncProgress67Full(t *testing.T) { testFailedSyncProgress(t, istanbul.Celo67, FullSync) }
 func TestFailedSyncProgress67Fast(t *testing.T) { testFailedSyncProgress(t, istanbul.Celo67, FastSync) }
 func TestFailedSyncProgress67Light(t *testing.T) {
 	testFailedSyncProgress(t, istanbul.Celo67, LightSync)
 }
-=======
-func TestFailedSyncProgress66Full(t *testing.T)  { testFailedSyncProgress(t, eth.ETH66, FullSync) }
-func TestFailedSyncProgress66Fast(t *testing.T)  { testFailedSyncProgress(t, eth.ETH66, FastSync) }
-func TestFailedSyncProgress66Light(t *testing.T) { testFailedSyncProgress(t, eth.ETH66, LightSync) }
->>>>>>> d3f018fd
 
 func testFailedSyncProgress(t *testing.T, protocol uint, mode SyncMode) {
 	t.Parallel()
@@ -1651,19 +1391,9 @@
 
 // Tests that if an attacker fakes a chain height, after the attack is detected,
 // the progress height is successfully reduced at the next sync invocation.
-<<<<<<< HEAD
-func TestFakedSyncProgress66Full(t *testing.T)  { testFakedSyncProgress(t, istanbul.Celo66, FullSync) }
-func TestFakedSyncProgress66Fast(t *testing.T)  { testFakedSyncProgress(t, istanbul.Celo66, FastSync) }
-func TestFakedSyncProgress66Light(t *testing.T) { testFakedSyncProgress(t, istanbul.Celo66, LightSync) }
-
 func TestFakedSyncProgress67Full(t *testing.T)  { testFakedSyncProgress(t, istanbul.Celo67, FullSync) }
 func TestFakedSyncProgress67Fast(t *testing.T)  { testFakedSyncProgress(t, istanbul.Celo67, FastSync) }
 func TestFakedSyncProgress67Light(t *testing.T) { testFakedSyncProgress(t, istanbul.Celo67, LightSync) }
-=======
-func TestFakedSyncProgress66Full(t *testing.T)  { testFakedSyncProgress(t, eth.ETH66, FullSync) }
-func TestFakedSyncProgress66Fast(t *testing.T)  { testFakedSyncProgress(t, eth.ETH66, FastSync) }
-func TestFakedSyncProgress66Light(t *testing.T) { testFakedSyncProgress(t, eth.ETH66, LightSync) }
->>>>>>> d3f018fd
 
 func testFakedSyncProgress(t *testing.T, protocol uint, mode SyncMode) {
 	t.Parallel()
@@ -1734,23 +1464,11 @@
 
 // This test reproduces an issue where unexpected deliveries would
 // block indefinitely if they arrived at the right time.
-<<<<<<< HEAD
-func TestDeliverHeadersHang65Full(t *testing.T) { testDeliverHeadersHang(t, istanbul.Celo66, FullSync) }
-func TestDeliverHeadersHang65Fast(t *testing.T) { testDeliverHeadersHang(t, istanbul.Celo66, FastSync) }
-func TestDeliverHeadersHang65Light(t *testing.T) {
-	testDeliverHeadersHang(t, istanbul.Celo66, LightSync)
-}
-
-func TestDeliverHeadersHang66Full(t *testing.T) { testDeliverHeadersHang(t, istanbul.Celo67, FullSync) }
-func TestDeliverHeadersHang66Fast(t *testing.T) { testDeliverHeadersHang(t, istanbul.Celo67, FastSync) }
-func TestDeliverHeadersHang66Light(t *testing.T) {
+func TestDeliverHeadersHang67Full(t *testing.T) { testDeliverHeadersHang(t, istanbul.Celo67, FullSync) }
+func TestDeliverHeadersHang67Fast(t *testing.T) { testDeliverHeadersHang(t, istanbul.Celo67, FastSync) }
+func TestDeliverHeadersHang67Light(t *testing.T) {
 	testDeliverHeadersHang(t, istanbul.Celo67, LightSync)
 }
-=======
-func TestDeliverHeadersHang66Full(t *testing.T)  { testDeliverHeadersHang(t, eth.ETH66, FullSync) }
-func TestDeliverHeadersHang66Fast(t *testing.T)  { testDeliverHeadersHang(t, eth.ETH66, FastSync) }
-func TestDeliverHeadersHang66Light(t *testing.T) { testDeliverHeadersHang(t, eth.ETH66, LightSync) }
->>>>>>> d3f018fd
 
 func testDeliverHeadersHang(t *testing.T, protocol uint, mode SyncMode) {
 	t.Parallel()
@@ -1905,21 +1623,6 @@
 
 // Tests that peers below a pre-configured checkpoint block are prevented from
 // being fast-synced from, avoiding potential cheap eclipse attacks.
-<<<<<<< HEAD
-func TestCheckpointEnforcement66Full(t *testing.T) {
-	testCheckpointEnforcement(t, istanbul.Celo66, FullSync)
-}
-func TestCheckpointEnforcement66Fast(t *testing.T) {
-	testCheckpointEnforcement(t, istanbul.Celo66, FastSync)
-}
-=======
-func TestCheckpointEnforcement66Full(t *testing.T) { testCheckpointEnforcement(t, eth.ETH66, FullSync) }
-func TestCheckpointEnforcement66Fast(t *testing.T) { testCheckpointEnforcement(t, eth.ETH66, FastSync) }
->>>>>>> d3f018fd
-func TestCheckpointEnforcement66Light(t *testing.T) {
-	testCheckpointEnforcement(t, istanbul.Celo66, LightSync)
-}
-
 func TestCheckpointEnforcement67Full(t *testing.T) {
 	testCheckpointEnforcement(t, istanbul.Celo67, FullSync)
 }

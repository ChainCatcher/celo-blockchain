--- conflicted
+++ resolved
@@ -248,12 +248,11 @@
 	}
 
 	dl := &Downloader{
-<<<<<<< HEAD
 		stateDB:           stateDb,
 		stateBloom:        stateBloom,
 		mux:               mux,
 		checkpoint:        checkpoint,
-		queue:             newQueue(),
+		queue:             newQueue(blockCacheItems),
 		peers:             newPeerSet(),
 		rttEstimate:       uint64(rttDefaultEstimate),
 		rttConfidence:     uint64(1000000),
@@ -261,8 +260,8 @@
 		lightchain:        lightchain,
 		dropPeer:          dropPeer,
 		headerCh:          make(chan dataPack, 1),
+		bodyCh:            make(chan dataPack, 1),
 		plumoProofCh:      make(chan dataPack, 1),
-		bodyCh:            make(chan dataPack, 1),
 		receiptCh:         make(chan dataPack, 1),
 		bodyWakeCh:        make(chan bool, 1),
 		receiptWakeCh:     make(chan bool, 1),
@@ -272,28 +271,6 @@
 		quitCh:            make(chan struct{}),
 		stateCh:           make(chan dataPack),
 		stateSyncStart:    make(chan *stateSync),
-=======
-		stateDB:        stateDb,
-		stateBloom:     stateBloom,
-		mux:            mux,
-		checkpoint:     checkpoint,
-		queue:          newQueue(blockCacheItems),
-		peers:          newPeerSet(),
-		rttEstimate:    uint64(rttDefaultEstimate),
-		rttConfidence:  uint64(1000000),
-		blockchain:     chain,
-		lightchain:     lightchain,
-		dropPeer:       dropPeer,
-		headerCh:       make(chan dataPack, 1),
-		bodyCh:         make(chan dataPack, 1),
-		receiptCh:      make(chan dataPack, 1),
-		bodyWakeCh:     make(chan bool, 1),
-		receiptWakeCh:  make(chan bool, 1),
-		headerProcCh:   make(chan []*types.Header, 1),
-		quitCh:         make(chan struct{}),
-		stateCh:        make(chan dataPack),
-		stateSyncStart: make(chan *stateSync),
->>>>>>> 43ae1906
 		syncStatsState: stateSyncStats{
 			processed: rawdb.ReadFastTrieProgress(stateDb),
 		},
@@ -499,11 +476,7 @@
 	}
 	mode := d.getMode()
 
-<<<<<<< HEAD
-	log.Error("Synchronising with the network", "peer", p.id, "eth", p.version, "head", hash, "td", td, "mode", d.Mode)
-=======
 	log.Debug("Synchronising with the network", "peer", p.id, "eth", p.version, "head", hash, "td", td, "mode", mode)
->>>>>>> 43ae1906
 	defer func(start time.Time) {
 		log.Error("Synchronisation terminated", "elapsed", common.PrettyDuration(time.Since(start)))
 	}(time.Now())
@@ -595,7 +568,7 @@
 	} else if mode == FullSync {
 		fetchers = append(fetchers, d.processFullSyncContent)
 	}
-	if d.Mode == LightestSync {
+	if mode == LightestSync {
 		fetchers = append(fetchers, func() error { return d.processPlumoProofs(origin+1, pivot, td) })
 	}
 	return d.spawnSync(fetchers)
@@ -1233,7 +1206,7 @@
 
 		case packet := <-d.plumoProofCh:
 			// Make sure the active peer is responding with proofs
-			if d.Mode != LightestSync {
+			if mode != LightestSync {
 				log.Error("Received Plumo proof when not on lightest sync")
 				d.plumoProofProcCh <- nil
 				d.plumoProofDelayCh <- nil
@@ -1723,12 +1696,7 @@
 					if chunk[len(chunk)-1].Number.Uint64()+uint64(fsHeaderForceVerify) > pivot {
 						frequency = 1
 					}
-<<<<<<< HEAD
-					log.Error("Inserting header chain within process Headers", "First header", chunk[0], "last Header", chunk[len(chunk)-1])
-					if n, err := d.lightchain.InsertHeaderChain(chunk, frequency, d.Mode.SyncFullHeaderChain()); err != nil {
-=======
 					if n, err := d.lightchain.InsertHeaderChain(chunk, frequency, mode.SyncFullHeaderChain()); err != nil {
->>>>>>> 43ae1906
 						rollbackErr = err
 
 						// If some headers were inserted, track them as uncertain

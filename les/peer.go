--- conflicted
+++ resolved
@@ -109,44 +109,6 @@
 	return m, size
 }
 
-<<<<<<< HEAD
-	// responseLock ensures that responses are queued in the same order as
-	// RequestProcessed is called
-	responseLock  sync.Mutex
-	responseCount uint64
-	invalidCount  uint32
-
-	poolEntry      *poolEntry
-	hasBlock       func(common.Hash, *uint64, bool) bool
-	responseErrors int
-	updateCounter  uint64
-	updateTime     mclock.AbsTime
-	frozen         uint32 // 1 if client is in frozen state
-
-	fcClient *flowcontrol.ClientNode // nil if the peer is server only
-	fcServer *flowcontrol.ServerNode // nil if the peer is client only
-	fcParams flowcontrol.ServerParams
-	fcCosts  requestCostTable
-
-	trusted, server         bool
-	onlyAnnounce            bool
-	chainSince, chainRecent uint64
-	stateSince, stateRecent uint64
-
-	knownPlumoProofs            []types.PlumoProofMetadata
-	plumoProofInventorySupplied bool
-}
-
-func newPeer(version int, network uint64, trusted bool, p *p2p.Peer, rw p2p.MsgReadWriter) *peer {
-	return &peer{
-		Peer:    p,
-		rw:      rw,
-		version: version,
-		network: network,
-		id:      peerIdToString(p.ID()),
-		trusted: trusted,
-		errCh:   make(chan error, 1),
-=======
 func (m keyValueMap) get(key string, val interface{}) error {
 	enc, ok := m[key]
 	if !ok {
@@ -154,7 +116,6 @@
 	}
 	if val == nil {
 		return nil
->>>>>>> 9d6350e4
 	}
 	return rlp.DecodeBytes(enc, val)
 }
@@ -394,6 +355,10 @@
 	chainSince, chainRecent uint64 // The range of chain server peer can serve.
 	stateSince, stateRecent uint64 // The range of state server peer can serve.
 
+	// Celo67 fields
+	knownPlumoProofs            []types.PlumoProofMetadata
+	plumoProofInventorySupplied bool
+
 	// Gateway fields
 	etherbase  *common.Address
 	gatewayFee *big.Int
@@ -433,17 +398,12 @@
 	}
 }
 
-<<<<<<< HEAD
 func (p *peer) SetKnownPlumoProofs(plumoProofs []types.PlumoProofMetadata) {
 	p.lock.Lock()
 	defer p.lock.Unlock()
 	p.knownPlumoProofs = plumoProofs
 }
 
-// waitBefore implements distPeer interface
-func (p *peer) waitBefore(maxCost uint64) (time.Duration, float64) {
-	return p.fcServer.CanSend(maxCost)
-=======
 // rejectUpdate returns true if a parameter update has to be rejected because
 // the size and/or rate of updates exceed the capacity limitation
 func (p *serverPeer) rejectUpdate(size uint64) bool {
@@ -463,7 +423,6 @@
 	}
 	p.updateCount += size
 	return p.updateCount > allowedUpdateBytes
->>>>>>> 9d6350e4
 }
 
 // freeze processes Stop messages from the given server and set the status as
@@ -914,13 +873,6 @@
 	return p2p.Send(p.rw, StopMsg, struct{}{})
 }
 
-<<<<<<< HEAD
-// ReplyGatewayFee creates a reply with gateway fee that was requested
-func (p *peer) ReplyGatewayFee(reqID uint64, resp GatewayFeeInformation) *reply {
-	data, _ := rlp.EncodeToBytes(resp)
-	return &reply{p.rw, GatewayFeeMsg, reqID, data}
-}
-
 // ReplyPlumoProofsInventory creates a reply with the full node's inventory of available proofs
 func (p *peer) ReplyPlumoProofInventory(reqID uint64, inventory []types.PlumoProofMetadata) *reply {
 	data, _ := rlp.EncodeToBytes(inventory)
@@ -949,12 +901,6 @@
 	return sendRequest(p.rw, GetPlumoProofsMsg, reqID, cost, proofsMetadata)
 }
 
-// RequestHeadersByHash fetches a batch of blocks' headers corresponding to the
-// specified header query, based on the hash of an origin block.
-func (p *peer) RequestHeadersByHash(reqID, cost uint64, origin common.Hash, amount int, skip int, reverse bool) error {
-	p.Log().Debug("Fetching batch of headers", "count", amount, "fromhash", origin, "skip", skip, "reverse", reverse)
-	return sendRequest(p.rw, GetBlockHeadersMsg, reqID, cost, &getBlockHeadersData{Origin: hashOrNumber{Hash: origin}, Amount: uint64(amount), Skip: uint64(skip), Reverse: reverse})
-=======
 // sendResume notifies the client about getting out of frozen state
 func (p *clientPeer) sendResume(bv uint64) error {
 	return p2p.Send(p.rw, ResumeMsg, bv)
@@ -991,7 +937,6 @@
 			}
 		}()
 	}
->>>>>>> 9d6350e4
 }
 
 // reply struct represents a reply with the actual data already RLP encoded and
@@ -1044,20 +989,10 @@
 	return &reply{p.rw, ReceiptsMsg, reqID, data}
 }
 
-<<<<<<< HEAD
-// RequestEtherbase fetches the etherbase of a remote node.
-func (p *peer) RequestEtherbase(reqID, cost uint64) error {
-	p.Log().Error("Requesting etherbase for peer", "enode", p.id)
-	type req struct {
-		ReqID uint64
-	}
-	return p2p.Send(p.rw, GetEtherbaseMsg, req{reqID})
-=======
 // replyProofsV2 creates a reply with a batch of merkle proofs, corresponding to the ones requested.
 func (p *clientPeer) replyProofsV2(reqID uint64, proofs light.NodeList) *reply {
 	data, _ := rlp.EncodeToBytes(proofs)
 	return &reply{p.rw, ProofsV2Msg, reqID, data}
->>>>>>> 9d6350e4
 }
 
 // replyHelperTrieProofs creates a reply with a batch of HelperTrie proofs, corresponding to the ones requested.
@@ -1217,11 +1152,12 @@
 	subscribers []clientPeerSubscriber
 	closed      bool
 	lock        sync.RWMutex
+	lightest bool
 }
 
 // newClientPeerSet creates a new peer set to track the client peers.
-func newClientPeerSet() *clientPeerSet {
-	return &clientPeerSet{peers: make(map[string]*clientPeer)}
+func newClientPeerSet(lightest bool) *clientPeerSet {
+	return &clientPeerSet{peers: make(map[string]*clientPeer, lightest: lightest)}
 }
 
 // subscribe adds a service to be notified about added or removed
@@ -1315,23 +1251,6 @@
 	return len(ps.peers)
 }
 
-<<<<<<< HEAD
-// peerSet represents the collection of active peers currently participating in
-// the Light Ethereum sub-protocol.
-type peerSet struct {
-	peers      map[string]*peer
-	lock       sync.RWMutex
-	notifyList []peerSetNotify
-	closed     bool
-	lightest   bool
-}
-
-// newPeerSet creates a new peer set to track the active participants.
-func newPeerSet(lightest bool) *peerSet {
-	return &peerSet{
-		peers:    make(map[string]*peer),
-		lightest: lightest,
-=======
 // allClientPeers returns all client peers in a list.
 func (ps *clientPeerSet) allPeers() []*clientPeer {
 	ps.lock.RLock()
@@ -1352,7 +1271,6 @@
 
 	for _, p := range ps.peers {
 		p.Disconnect(p2p.DiscQuitting)
->>>>>>> 9d6350e4
 	}
 	ps.closed = true
 }
@@ -1367,11 +1285,12 @@
 	subscribers []serverPeerSubscriber
 	closed      bool
 	lock        sync.RWMutex
+	lightest bool
 }
 
 // newServerPeerSet creates a new peer set to track the active server peers.
-func newServerPeerSet() *serverPeerSet {
-	return &serverPeerSet{peers: make(map[string]*serverPeer)}
+func newServerPeerSet(lightest bool) *serverPeerSet {
+	return &serverPeerSet{peers: make(map[string]*serverPeer, lightest: lightest)}
 }
 
 // subscribe adds a service to be notified about added or removed

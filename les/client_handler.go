--- conflicted
+++ resolved
@@ -161,14 +161,6 @@
 	}
 	peer := newServerPeer(int(version), h.backend.config.NetworkId, trusted, p, newMeteredMsgWriter(rw, int(version)))
 	defer peer.close()
-<<<<<<< HEAD
-	peer.poolEntry = h.backend.serverPool.connect(peer, peer.Node())
-	if peer.poolEntry == nil {
-		p.Log().Error("pool entry nil")
-		return p2p.DiscRequested
-	}
-=======
->>>>>>> 1ee5ec74
 	h.wg.Add(1)
 	defer h.wg.Done()
 	err := h.handle(peer)

// Copyright 2016 The go-ethereum Authors
// This file is part of the go-ethereum library.
//
// The go-ethereum library is free software: you can redistribute it and/or modify
// it under the terms of the GNU Lesser General Public License as published by
// the Free Software Foundation, either version 3 of the License, or
// (at your option) any later version.
//
// The go-ethereum library is distributed in the hope that it will be useful,
// but WITHOUT ANY WARRANTY; without even the implied warranty of
// MERCHANTABILITY or FITNESS FOR A PARTICULAR PURPOSE. See the
// GNU Lesser General Public License for more details.
//
// You should have received a copy of the GNU Lesser General Public License
// along with the go-ethereum library. If not, see <http://www.gnu.org/licenses/>.

package core

import (
	"container/heap"
	"math"
	"math/big"
	"sort"
	"sync/atomic"

	"github.com/celo-org/celo-blockchain/common"
	"github.com/celo-org/celo-blockchain/core/types"
	"github.com/celo-org/celo-blockchain/log"
)

// nonceHeap is a heap.Interface implementation over 64bit unsigned integers for
// retrieving sorted transactions from the possibly gapped future queue.
type nonceHeap []uint64

func (h nonceHeap) Len() int           { return len(h) }
func (h nonceHeap) Less(i, j int) bool { return h[i] < h[j] }
func (h nonceHeap) Swap(i, j int)      { h[i], h[j] = h[j], h[i] }

func (h *nonceHeap) Push(x interface{}) {
	*h = append(*h, x.(uint64))
}

func (h *nonceHeap) Pop() interface{} {
	old := *h
	n := len(old)
	x := old[n-1]
	*h = old[0 : n-1]
	return x
}

// txSortedMap is a nonce->transaction hash map with a heap based index to allow
// iterating over the contents in a nonce-incrementing way.
type txSortedMap struct {
	items map[uint64]*types.Transaction // Hash map storing the transaction data
	index *nonceHeap                    // Heap of nonces of all the stored transactions (non-strict mode)
	cache types.Transactions            // Cache of the transactions already sorted
}

// newTxSortedMap creates a new nonce-sorted transaction map.
func newTxSortedMap() *txSortedMap {
	return &txSortedMap{
		items: make(map[uint64]*types.Transaction),
		index: new(nonceHeap),
	}
}

// Get retrieves the current transactions associated with the given nonce.
func (m *txSortedMap) Get(nonce uint64) *types.Transaction {
	return m.items[nonce]
}

// Put inserts a new transaction into the map, also updating the map's nonce
// index. If a transaction already exists with the same nonce, it's overwritten.
func (m *txSortedMap) Put(tx *types.Transaction) {
	nonce := tx.Nonce()
	if m.items[nonce] == nil {
		heap.Push(m.index, nonce)
	}
	m.items[nonce], m.cache = tx, nil
}

// Forward removes all transactions from the map with a nonce lower than the
// provided threshold. Every removed transaction is returned for any post-removal
// maintenance.
func (m *txSortedMap) Forward(threshold uint64) types.Transactions {
	var removed types.Transactions

	// Pop off heap items until the threshold is reached
	for m.index.Len() > 0 && (*m.index)[0] < threshold {
		nonce := heap.Pop(m.index).(uint64)
		removed = append(removed, m.items[nonce])
		delete(m.items, nonce)
	}
	// If we had a cached order, shift the front
	if m.cache != nil {
		m.cache = m.cache[len(removed):]
	}
	return removed
}

// Filter iterates over the list of transactions and removes all of them for which
// the specified function evaluates to true.
// Filter, as opposed to 'filter', re-initialises the heap after the operation is done.
// If you want to do several consecutive filterings, it's therefore better to first
// do a .filter(func1) followed by .Filter(func2) or reheap()
func (m *txSortedMap) Filter(filter func(*types.Transaction) bool) types.Transactions {
	removed := m.filter(filter)
	// If transactions were removed, the heap and cache are ruined
	if len(removed) > 0 {
		m.reheap()
	}
	return removed
}

func (m *txSortedMap) reheap() {
	*m.index = make([]uint64, 0, len(m.items))
	for nonce := range m.items {
		*m.index = append(*m.index, nonce)
	}
	heap.Init(m.index)
	m.cache = nil
}

// filter is identical to Filter, but **does not** regenerate the heap. This method
// should only be used if followed immediately by a call to Filter or reheap()
func (m *txSortedMap) filter(filter func(*types.Transaction) bool) types.Transactions {
	var removed types.Transactions

	// Collect all the transactions to filter out
	for nonce, tx := range m.items {
		if filter(tx) {
			removed = append(removed, tx)
			delete(m.items, nonce)
		}
	}
	if len(removed) > 0 {
		m.cache = nil
	}
	return removed
}

// Cap places a hard limit on the number of items, returning all transactions
// exceeding that limit.
func (m *txSortedMap) Cap(threshold int) types.Transactions {
	// Short circuit if the number of items is under the limit
	if len(m.items) <= threshold {
		return nil
	}
	// Otherwise gather and drop the highest nonce'd transactions
	var drops types.Transactions

	sort.Sort(*m.index)
	for size := len(m.items); size > threshold; size-- {
		drops = append(drops, m.items[(*m.index)[size-1]])
		delete(m.items, (*m.index)[size-1])
	}
	*m.index = (*m.index)[:threshold]
	heap.Init(m.index)

	// If we had a cache, shift the back
	if m.cache != nil {
		m.cache = m.cache[:len(m.cache)-len(drops)]
	}
	return drops
}

// Remove deletes a transaction from the maintained map, returning whether the
// transaction was found.
func (m *txSortedMap) Remove(nonce uint64) bool {
	// Short circuit if no transaction is present
	_, ok := m.items[nonce]
	if !ok {
		return false
	}
	// Otherwise delete the transaction and fix the heap index
	for i := 0; i < m.index.Len(); i++ {
		if (*m.index)[i] == nonce {
			heap.Remove(m.index, i)
			break
		}
	}
	delete(m.items, nonce)
	m.cache = nil

	return true
}

// Ready retrieves a sequentially increasing list of transactions starting at the
// provided nonce that is ready for processing. The returned transactions will be
// removed from the list.
//
// Note, all transactions with nonces lower than start will also be returned to
// prevent getting into and invalid state. This is not something that should ever
// happen but better to be self correcting than failing!
func (m *txSortedMap) Ready(start uint64) types.Transactions {
	// Short circuit if no transactions are available
	if m.index.Len() == 0 || (*m.index)[0] > start {
		return nil
	}
	// Otherwise start accumulating incremental transactions
	var ready types.Transactions
	for next := (*m.index)[0]; m.index.Len() > 0 && (*m.index)[0] == next; next++ {
		ready = append(ready, m.items[next])
		delete(m.items, next)
		heap.Pop(m.index)
	}
	m.cache = nil

	return ready
}

// Len returns the length of the transaction map.
func (m *txSortedMap) Len() int {
	return len(m.items)
}

func (m *txSortedMap) flatten() types.Transactions {
	// If the sorting was not cached yet, create and cache it
	if m.cache == nil {
		m.cache = make(types.Transactions, 0, len(m.items))
		for _, tx := range m.items {
			m.cache = append(m.cache, tx)
		}
		sort.Sort(types.TxByNonce(m.cache))
	}
	return m.cache
}

// Flatten creates a nonce-sorted slice of transactions based on the loosely
// sorted internal representation. The result of the sorting is cached in case
// it's requested again before any modifications are made to the contents.
func (m *txSortedMap) Flatten() types.Transactions {
	// Copy the cache to prevent accidental modifications
	cache := m.flatten()
	txs := make(types.Transactions, len(cache))
	copy(txs, cache)
	return txs
}

// LastElement returns the last element of a flattened list, thus, the
// transaction with the highest nonce
func (m *txSortedMap) LastElement() *types.Transaction {
	cache := m.flatten()
	return cache[len(cache)-1]
}

// txList is a "list" of transactions belonging to an account, sorted by account
// nonce. The same type can be used both for storing contiguous transactions for
// the executable/pending queue; and for storing gapped transactions for the non-
// executable/future queue, with minor behavioral changes.
type txList struct {
	strict bool         // Whether nonces are strictly continuous or not
	txs    *txSortedMap // Heap indexed sorted hash map of the transactions

	nativecostcap       *big.Int                    // Price of the highest costing transaction paid with native fees (reset only if exceeds balance)
	feecaps             map[common.Address]*big.Int // Price of the highest costing transaction per fee currency (reset only if exceeds balance)
	nativegaspricefloor *big.Int                    // Lowest gas price minimum in the native currency
	gaspricefloors      map[common.Address]*big.Int // Lowest gas price minimum per currency (reset only if it is below the gpm)
	gascap              uint64                      // Gas limit of the highest spending transaction (reset only if exceeds block limit)

	ctx *atomic.Value // transaction pool context
}

// newTxList create a new transaction list for maintaining nonce-indexable fast,
// gapped, sortable transaction lists.
func newTxList(strict bool, ctx *atomic.Value) *txList {
	return &txList{
		ctx:                 ctx,
		strict:              strict,
		txs:                 newTxSortedMap(),
		nativecostcap:       new(big.Int),
		feecaps:             make(map[common.Address]*big.Int),
		nativegaspricefloor: nil,
		gaspricefloors:      make(map[common.Address]*big.Int),
	}
}

// Overlaps returns whether the transaction specified has the same nonce as one
// already contained within the list.
func (l *txList) Overlaps(tx *types.Transaction) bool {
	return l.txs.Get(tx.Nonce()) != nil
}

// FeeCurrencies returns a list of each fee currency used to pay for gas in the txList
func (l *txList) FeeCurrencies() []common.Address {
	var feeCurrencies []common.Address
	for feeCurrency := range l.feecaps {
		feeCurrencies = append(feeCurrencies, feeCurrency)
	}
	return feeCurrencies
}

// Add tries to insert a new transaction into the list, returning whether the
// transaction was accepted, and if yes, any previous transaction it replaced.
//
// If the new transaction is accepted into the list, the lists' cost, gas and
// gasPriceMinimum thresholds are also potentially updated.
func (l *txList) Add(tx *types.Transaction, priceBump uint64) (bool, *types.Transaction) {
	// If there's an older better transaction, abort
	old := l.txs.Get(tx.Nonce())
	if old != nil {
<<<<<<< HEAD
		var oldPrice, newPrice *big.Int
		// Short circuit conversion if both are the same currency
		if old.FeeCurrency() == tx.FeeCurrency() {
			oldPrice = old.GasPrice()
			newPrice = tx.GasPrice()
		} else {
			ctx := l.ctx.Load().(txPoolContext)
			if fc := old.FeeCurrency(); fc != nil {
				currency, err := ctx.GetCurrency(fc)
				if err != nil {
					return false, nil
				}
				oldPrice = currency.ToCELO(old.GasPrice())
			} else {
				oldPrice = old.GasPrice()
			}
			if fc := tx.FeeCurrency(); fc != nil {
				currency, err := ctx.GetCurrency(fc)
				if err != nil {
					return false, nil
				}
				newPrice = currency.ToCELO(tx.GasPrice())
			} else {
				newPrice = tx.GasPrice()
			}
		}
		threshold := new(big.Int).Div(new(big.Int).Mul(oldPrice, big.NewInt(100+int64(priceBump))), big.NewInt(100))
=======
		// threshold = oldGP * (100 + priceBump) / 100
		a := big.NewInt(100 + int64(priceBump))
		a = a.Mul(a, old.GasPrice())
		b := big.NewInt(100)
		threshold := a.Div(a, b)
>>>>>>> 6c9f040e
		// Have to ensure that the new gas price is higher than the old gas
		// price as well as checking the percentage threshold to ensure that
		// this is accurate for low (Wei-level) gas price replacements
		if oldPrice.Cmp(newPrice) >= 0 || threshold.Cmp(newPrice) > 0 {
			return false, nil
		}
	}
	// Otherwise overwrite the old transaction with the current one
	// caps can only increase and floors can only decrease in this function
	l.txs.Put(tx)
	if feeCurrency := tx.FeeCurrency(); feeCurrency == nil {
		if cost := tx.Cost(); l.nativecostcap.Cmp(cost) < 0 {
			l.nativecostcap = cost
		}
		if gasPrice := tx.GasPrice(); l.nativegaspricefloor == nil || l.nativegaspricefloor.Cmp(gasPrice) > 0 {
			l.nativegaspricefloor = gasPrice
		}
	} else {
		fee := tx.Fee()
		if oldFee, ok := l.feecaps[*feeCurrency]; !ok || oldFee.Cmp(fee) < 0 {
			l.feecaps[*feeCurrency] = fee
		}
		if gasFloor, ok := l.gaspricefloors[*feeCurrency]; !ok || gasFloor.Cmp(tx.GasPrice()) > 0 {
			l.gaspricefloors[*feeCurrency] = tx.GasPrice()
		}
		if value := tx.Value(); l.nativecostcap.Cmp(value) < 0 {
			l.nativecostcap = value
		}
	}
	if gas := tx.Gas(); l.gascap < gas {
		l.gascap = gas
	}
	return true, old
}

// Forward removes all transactions from the list with a nonce lower than the
// provided threshold. Every removed transaction is returned for any post-removal
// maintenance.
func (l *txList) Forward(threshold uint64) types.Transactions {
	return l.txs.Forward(threshold)
}

// Filter removes all transactions from the list with a cost or gas limit higher
// than the provided thresholds. Every removed transaction is returned for any
// post-removal maintenance. Strict-mode invalidated transactions are also
// returned.
//
// This method uses the cached costcap and gascap to quickly decide if there's even
// a point in calculating all the costs or if the balance covers all. If the threshold
// is lower than the costgas cap, the caps will be reset to a new high after removing
func (l *txList) Filter(nativeCostLimit *big.Int, feeLimits map[common.Address]*big.Int, gasLimit uint64) (types.Transactions, types.Transactions) {

	// check if we can bail & lower caps & raise floors at the same time
	canBail := true
	// Ensure that the cost cap <= the cost limit
	if l.nativecostcap.Cmp(nativeCostLimit) > 0 {
		canBail = false
		l.nativecostcap = new(big.Int).Set(nativeCostLimit)
	}

	// Ensure that the gas cap <= the gas limit
	if l.gascap > gasLimit {
		canBail = false
		l.gascap = gasLimit
	}
	// Ensure that each cost cap <= the per currency cost limit.
	for feeCurrency, feeLimit := range feeLimits {
		if l.feecaps[feeCurrency].Cmp(feeLimit) > 0 {
			canBail = false
			l.feecaps[feeCurrency] = new(big.Int).Set(feeLimit)
		}
	}

	if canBail {
		return nil, nil
	}

	// Filter out all the transactions above the account's funds
	removed := l.txs.Filter(func(tx *types.Transaction) bool {
		if feeCurrency := tx.FeeCurrency(); feeCurrency == nil {
			log.Trace("Transaction Filter", "hash", tx.Hash(), "Fee currency", tx.FeeCurrency(), "Cost", tx.Cost(), "Cost Limit", nativeCostLimit, "Gas", tx.Gas(), "Gas Limit", gasLimit)
			return tx.Cost().Cmp(nativeCostLimit) > 0 || tx.Gas() > gasLimit
		} else {
			feeLimit := feeLimits[*feeCurrency]
			fee := tx.Fee()
			log.Trace("Transaction Filter", "hash", tx.Hash(), "Fee currency", tx.FeeCurrency(), "Value", tx.Value(), "Cost Limit", feeLimit, "Gas", tx.Gas(), "Gas Limit", gasLimit)

			// If any of the following is true, the transaction is invalid
			// The fees are greater than or equal to the balance in the currency
			return fee.Cmp(feeLimit) >= 0 ||
				// The value of the tx is greater than the native balance of the account
				tx.Value().Cmp(nativeCostLimit) > 0 ||
				// The gas used is greater than the gas limit
				tx.Gas() > gasLimit
		}
	})

	// If the list was strict, filter anything above the lowest nonce
	var invalids types.Transactions

	if l.strict && len(removed) > 0 {
		lowest := uint64(math.MaxUint64)
		for _, tx := range removed {
			if nonce := tx.Nonce(); lowest > nonce {
				lowest = nonce
			}
		}
		invalids = l.txs.Filter(func(tx *types.Transaction) bool { return tx.Nonce() > lowest })
	}
	return removed, invalids
}

// FilterOnGasLimit removes all transactions from the list with a gas limit higher
// than the provided thresholds. Every removed transaction is returned for any
// post-removal maintenance. Strict-mode invalidated transactions are also
// returned.
//
// This method uses the cached gascap to quickly decide if there's even
// a point in calculating all the gas used
func (l *txList) FilterOnGasLimit(gasLimit uint64) (types.Transactions, types.Transactions) {
	// We can bail if the gas cap <= the gas limit
	if l.gascap <= gasLimit {
		return nil, nil
	}
	l.gascap = gasLimit

	// Filter out all the transactions above the account's funds
	removed := l.txs.Filter(func(tx *types.Transaction) bool {
<<<<<<< HEAD
		return tx.Gas() > gasLimit
=======
		return tx.Gas() > gasLimit || tx.Cost().Cmp(costLimit) > 0
>>>>>>> 6c9f040e
	})

	if len(removed) == 0 {
		return nil, nil
	}
	var invalids types.Transactions
	// If the list was strict, filter anything above the lowest nonce
	if l.strict {
		lowest := uint64(math.MaxUint64)
		for _, tx := range removed {
			if nonce := tx.Nonce(); lowest > nonce {
				lowest = nonce
			}
		}
		invalids = l.txs.filter(func(tx *types.Transaction) bool { return tx.Nonce() > lowest })
	}
	l.txs.reheap()
	return removed, invalids
}

// Cap places a hard limit on the number of items, returning all transactions
// exceeding that limit.
func (l *txList) Cap(threshold int) types.Transactions {
	return l.txs.Cap(threshold)
}

// Remove deletes a transaction from the maintained list, returning whether the
// transaction was found, and also returning any transaction invalidated due to
// the deletion (strict mode only).
func (l *txList) Remove(tx *types.Transaction) (bool, types.Transactions) {
	// Remove the transaction from the set
	nonce := tx.Nonce()
	if removed := l.txs.Remove(nonce); !removed {
		return false, nil
	}
	// In strict mode, filter out non-executable transactions
	if l.strict {
		return true, l.txs.Filter(func(tx *types.Transaction) bool { return tx.Nonce() > nonce })
	}
	return true, nil
}

// Ready retrieves a sequentially increasing list of transactions starting at the
// provided nonce that is ready for processing. The returned transactions will be
// removed from the list.
//
// Note, all transactions with nonces lower than start will also be returned to
// prevent getting into and invalid state. This is not something that should ever
// happen but better to be self correcting than failing!
func (l *txList) Ready(start uint64) types.Transactions {
	return l.txs.Ready(start)
}

// Len returns the length of the transaction list.
func (l *txList) Len() int {
	return l.txs.Len()
}

// Empty returns whether the list of transactions is empty or not.
func (l *txList) Empty() bool {
	return l.Len() == 0
}

// Flatten creates a nonce-sorted slice of transactions based on the loosely
// sorted internal representation. The result of the sorting is cached in case
// it's requested again before any modifications are made to the contents.
func (l *txList) Flatten() types.Transactions {
	return l.txs.Flatten()
}

// LastElement returns the last element of a flattened list, thus, the
// transaction with the highest nonce
func (l *txList) LastElement() *types.Transaction {
	return l.txs.LastElement()
}

// priceHeap is a heap.Interface implementation over transactions for retrieving
// price-sorted transactions to discard when the pool fills up.
type priceHeap []*types.Transaction

func (h priceHeap) Len() int      { return len(h) }
func (h priceHeap) Swap(i, j int) { h[i], h[j] = h[j], h[i] }

func (h priceHeap) Less(i, j int) bool {
	// Sort primarily by price, returning the cheaper one
	switch h[i].GasPriceCmp(h[j]) {
	case -1:
		return true
	case 1:
		return false
	}
	// If the prices match, stabilize via nonces (high nonce is worse)
	return h[i].Nonce() > h[j].Nonce()
}

func (h *priceHeap) Push(x interface{}) {
	*h = append(*h, x.(*types.Transaction))
}

func (h *priceHeap) Pop() interface{} {
	old := *h
	n := len(old)
	x := old[n-1]
	*h = old[0 : n-1]
	return x
}

// txPricedList is a price-sorted heap to allow operating on transactions pool
// contents in a price-incrementing way.
type txPricedList struct {
	ctx                 *atomic.Value
	all                 *txLookup                     // Pointer to the map of all transactions
	nonNilCurrencyHeaps map[common.Address]*priceHeap // Heap of prices of all the stored non-nil currency transactions
	nilCurrencyHeap     *priceHeap                    // Heap of prices of all the stored nil currency transactions
	stales              int                           // Number of stale price points to (re-heap trigger)
}

// newTxPricedList creates a new price-sorted transaction heap.
func newTxPricedList(all *txLookup, ctx *atomic.Value) *txPricedList {
	return &txPricedList{
		ctx:                 ctx,
		all:                 all,
		nonNilCurrencyHeaps: make(map[common.Address]*priceHeap),
		nilCurrencyHeap:     new(priceHeap),
	}
}

// Gets the price heap for the given currency
func (l *txPricedList) getPriceHeap(tx *types.Transaction) *priceHeap {
	feeCurrency := tx.FeeCurrency()
	if feeCurrency == nil {
		return l.nilCurrencyHeap
	} else {
		if _, ok := l.nonNilCurrencyHeaps[*feeCurrency]; !ok {
			l.nonNilCurrencyHeaps[*feeCurrency] = new(priceHeap)
		}
		return l.nonNilCurrencyHeaps[*feeCurrency]
	}
}

// Put inserts a new transaction into the heap.
func (l *txPricedList) Put(tx *types.Transaction) {
	pHeap := l.getPriceHeap(tx)
	heap.Push(pHeap, tx)
}

// Removed notifies the prices transaction list that an old transaction dropped
// from the pool. The list will just keep a counter of stale objects and update
// the heap if a large enough ratio of transactions go stale.
func (l *txPricedList) Removed(count int) {
	// Bump the stale counter, but exit if still too low (< 25%)
	l.stales += count
	if l.stales <= l.Len()/4 {
		return
	}
	// Seems we've reached a critical number of stale transactions, reheap
	reheapNilCurrencyHeap := make(priceHeap, 0, l.all.nilCurrencyTxCurrCount)

	reheapNonNilCurrencyMap := make(map[common.Address]*priceHeap)
	for feeCurrency, count := range l.all.nonNilCurrencyTxCurrCount {
		reheapNonNilCurrencyHeap := make(priceHeap, 0, count)
		reheapNonNilCurrencyMap[feeCurrency] = &reheapNonNilCurrencyHeap
	}

	l.stales, l.nonNilCurrencyHeaps, l.nilCurrencyHeap = 0, reheapNonNilCurrencyMap, &reheapNilCurrencyHeap
	l.all.Range(func(hash common.Hash, tx *types.Transaction) bool {
		pHeap := l.getPriceHeap(tx)
		*pHeap = append(*pHeap, tx)
		return true
	})

	for _, h := range l.nonNilCurrencyHeaps {
		heap.Init(h)
	}

	heap.Init(l.nilCurrencyHeap)
}

// Cap finds all the transactions below the given celo gold price threshold, drops them
// from the priced list and returns them for further removal from the entire pool.
func (l *txPricedList) Cap(cgThreshold *big.Int, local *accountSet) types.Transactions {
	drop := make(types.Transactions, 0, 128) // Remote underpriced transactions to drop
	save := make(types.Transactions, 0, 64)  // Local underpriced transactions to keep

	for l.Len() > 0 {
		// Discard stale transactions if found during cleanup
		tx := l.pop()
		if l.all.Get(tx.Hash()) == nil {
			l.stales--
			continue
		}

		if ctx := l.ctx.Load().(txPoolContext); ctx.CmpValues(tx.GasPrice(), tx.FeeCurrency(), cgThreshold, nil) >= 0 {
			save = append(save, tx)
			break
		}

		// Non stale transaction found, discard unless local
		if local.containsTx(tx) {
			save = append(save, tx)
		} else {
			drop = append(drop, tx)
		}
	}
	for _, tx := range save {
		l.Put(tx)
	}
	return drop
}

// Underpriced checks whether a transaction is cheaper than (or as cheap as) the
// lowest priced transaction currently being tracked.
func (l *txPricedList) Underpriced(tx *types.Transaction, local *accountSet) bool {
	// Local transactions cannot be underpriced
	if local.containsTx(tx) {
		return false
	}
	// Discard stale price points if found at the heap start
	for l.Len() > 0 {
		head := l.getMinPricedTx()
		if l.all.Get(head.Hash()) == nil {
			l.stales--
			l.pop()
			continue
		}
		break
	}
	// Check if the transaction is underpriced or not
	if l.Len() == 0 {
		log.Error("Pricing query for empty pool") // This cannot happen, print to catch programming errors
		return false
	}

	cheapest := l.getMinPricedTx()
	ctx := l.ctx.Load().(txPoolContext)
	return ctx.CmpValues(cheapest.GasPrice(), cheapest.FeeCurrency(), tx.GasPrice(), tx.FeeCurrency()) >= 0
}

// Discard finds a number of most underpriced transactions, removes them from the
// priced list and returns them for further removal from the entire pool.
func (l *txPricedList) Discard(slots int, local *accountSet) types.Transactions {
	// If we have some local accountset, those will not be discarded
	if !local.empty() {
		// In case the list is filled to the brim with 'local' txs, we do this
		// little check to avoid unpacking / repacking the heap later on, which
		// is very expensive
		discardable := 0
		for _, tx := range *l.items {
			if !local.containsTx(tx) {
				discardable++
			}
			if discardable >= slots {
				break
			}
		}
		if slots > discardable {
			slots = discardable
		}
	}
	if slots == 0 {
		return nil
	}
	drop := make(types.Transactions, 0, slots)               // Remote underpriced transactions to drop
	save := make(types.Transactions, 0, len(*l.items)-slots) // Local underpriced transactions to keep

	for l.Len() > 0 && slots > 0 {
		// Discard stale transactions if found during cleanup
		tx := l.pop()
		if l.all.Get(tx.Hash()) == nil {
			l.stales--
			continue
		}
		// Non stale transaction found, discard unless local
		if local.containsTx(tx) {
			save = append(save, tx)
		} else {
			drop = append(drop, tx)
			slots -= numSlots(tx)
		}
	}
	for _, tx := range save {
		l.Put(tx)
	}
	return drop
}

// Retrieves the heap with the lowest normalized price at it's head
func (l *txPricedList) getHeapWithMinHead() (*priceHeap, *types.Transaction) {
	// Initialize it to the nilCurrencyHeap
	var cheapestHeap *priceHeap
	var cheapestTxn *types.Transaction

	if len(*l.nilCurrencyHeap) > 0 {
		cheapestHeap = l.nilCurrencyHeap
		cheapestTxn = []*types.Transaction(*l.nilCurrencyHeap)[0]
	}

	ctx := l.ctx.Load().(txPoolContext)
	for _, priceHeap := range l.nonNilCurrencyHeaps {
		if len(*priceHeap) > 0 {
			if cheapestHeap == nil {
				cheapestHeap = priceHeap
				cheapestTxn = []*types.Transaction(*cheapestHeap)[0]
			} else {
				txn := []*types.Transaction(*priceHeap)[0]
				if ctx.CmpValues(txn.GasPrice(), txn.FeeCurrency(), cheapestTxn.GasPrice(), cheapestTxn.FeeCurrency()) < 0 {
					cheapestHeap = priceHeap
				}
			}
		}
	}

	return cheapestHeap, cheapestTxn
}

// Retrieves the tx with the lowest normalized price among all the heaps
func (l *txPricedList) getMinPricedTx() *types.Transaction {
	_, minTx := l.getHeapWithMinHead()

	return minTx
}

// Retrieves the total number of txns within the priced list
func (l *txPricedList) Len() int {
	totalLen := len(*l.nilCurrencyHeap)
	for _, h := range l.nonNilCurrencyHeaps {
		totalLen += len(*h)
	}

	return totalLen
}

// Pops the tx with the lowest normalized price.
func (l *txPricedList) pop() *types.Transaction {
	cheapestHeap, _ := l.getHeapWithMinHead()

	if cheapestHeap != nil {
		return heap.Pop(cheapestHeap).(*types.Transaction)
	} else {
		return nil
	}
}<|MERGE_RESOLUTION|>--- conflicted
+++ resolved
@@ -299,7 +299,6 @@
 	// If there's an older better transaction, abort
 	old := l.txs.Get(tx.Nonce())
 	if old != nil {
-<<<<<<< HEAD
 		var oldPrice, newPrice *big.Int
 		// Short circuit conversion if both are the same currency
 		if old.FeeCurrency() == tx.FeeCurrency() {
@@ -326,14 +325,11 @@
 				newPrice = tx.GasPrice()
 			}
 		}
-		threshold := new(big.Int).Div(new(big.Int).Mul(oldPrice, big.NewInt(100+int64(priceBump))), big.NewInt(100))
-=======
 		// threshold = oldGP * (100 + priceBump) / 100
 		a := big.NewInt(100 + int64(priceBump))
-		a = a.Mul(a, old.GasPrice())
+		a = a.Mul(a, oldPrice)
 		b := big.NewInt(100)
 		threshold := a.Div(a, b)
->>>>>>> 6c9f040e
 		// Have to ensure that the new gas price is higher than the old gas
 		// price as well as checking the percentage threshold to ensure that
 		// this is accurate for low (Wei-level) gas price replacements
@@ -462,11 +458,7 @@
 
 	// Filter out all the transactions above the account's funds
 	removed := l.txs.Filter(func(tx *types.Transaction) bool {
-<<<<<<< HEAD
 		return tx.Gas() > gasLimit
-=======
-		return tx.Gas() > gasLimit || tx.Cost().Cmp(costLimit) > 0
->>>>>>> 6c9f040e
 	})
 
 	if len(removed) == 0 {
@@ -705,21 +697,45 @@
 	return ctx.CmpValues(cheapest.GasPrice(), cheapest.FeeCurrency(), tx.GasPrice(), tx.FeeCurrency()) >= 0
 }
 
+// getAllPriceHeaps returns a slice of all the price heaps for each currency
+// plus the nil currency heap
+func (l *txPricedList) getAllPriceHeaps() []*priceHeap {
+	heaps := make([]*priceHeap, 0, len(l.nonNilCurrencyHeaps)+1)
+	for _, h := range l.nonNilCurrencyHeaps {
+		heaps = append(heaps, h)
+	}
+	heaps = append(heaps, l.nilCurrencyHeap)
+	return heaps
+}
+
+// phsLen returns the sum of all of the heaps sizes
+func phsLen(heaps []*priceHeap) int {
+	len := 0
+	for _, h := range heaps {
+		len += h.Len()
+	}
+	return len
+}
+
 // Discard finds a number of most underpriced transactions, removes them from the
 // priced list and returns them for further removal from the entire pool.
 func (l *txPricedList) Discard(slots int, local *accountSet) types.Transactions {
+	heaps := l.getAllPriceHeaps()
+	totalItems := phsLen(heaps)
 	// If we have some local accountset, those will not be discarded
 	if !local.empty() {
 		// In case the list is filled to the brim with 'local' txs, we do this
 		// little check to avoid unpacking / repacking the heap later on, which
 		// is very expensive
 		discardable := 0
-		for _, tx := range *l.items {
-			if !local.containsTx(tx) {
-				discardable++
-			}
-			if discardable >= slots {
-				break
+		for _, items := range heaps {
+			for _, tx := range *items {
+				if !local.containsTx(tx) {
+					discardable++
+				}
+				if discardable >= slots {
+					break
+				}
 			}
 		}
 		if slots > discardable {
@@ -729,8 +745,8 @@
 	if slots == 0 {
 		return nil
 	}
-	drop := make(types.Transactions, 0, slots)               // Remote underpriced transactions to drop
-	save := make(types.Transactions, 0, len(*l.items)-slots) // Local underpriced transactions to keep
+	drop := make(types.Transactions, 0, slots)            // Remote underpriced transactions to drop
+	save := make(types.Transactions, 0, totalItems-slots) // Local underpriced transactions to keep
 
 	for l.Len() > 0 && slots > 0 {
 		// Discard stale transactions if found during cleanup

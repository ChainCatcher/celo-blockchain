// Copyright 2016 The go-ethereum Authors
// This file is part of the go-ethereum library.
//
// The go-ethereum library is free software: you can redistribute it and/or modify
// it under the terms of the GNU Lesser General Public License as published by
// the Free Software Foundation, either version 3 of the License, or
// (at your option) any later version.
//
// The go-ethereum library is distributed in the hope that it will be useful,
// but WITHOUT ANY WARRANTY; without even the implied warranty of
// MERCHANTABILITY or FITNESS FOR A PARTICULAR PURPOSE. See the
// GNU Lesser General Public License for more details.
//
// You should have received a copy of the GNU Lesser General Public License
// along with the go-ethereum library. If not, see <http://www.gnu.org/licenses/>.

package core

import (
	"container/heap"
	"math"
	"math/big"
	"sort"
	"sync/atomic"

	"github.com/celo-org/celo-blockchain/common"
	"github.com/celo-org/celo-blockchain/core/types"
	"github.com/celo-org/celo-blockchain/log"
)

// nonceHeap is a heap.Interface implementation over 64bit unsigned integers for
// retrieving sorted transactions from the possibly gapped future queue.
type nonceHeap []uint64

func (h nonceHeap) Len() int           { return len(h) }
func (h nonceHeap) Less(i, j int) bool { return h[i] < h[j] }
func (h nonceHeap) Swap(i, j int)      { h[i], h[j] = h[j], h[i] }

func (h *nonceHeap) Push(x interface{}) {
	*h = append(*h, x.(uint64))
}

func (h *nonceHeap) Pop() interface{} {
	old := *h
	n := len(old)
	x := old[n-1]
	*h = old[0 : n-1]
	return x
}

// txSortedMap is a nonce->transaction hash map with a heap based index to allow
// iterating over the contents in a nonce-incrementing way.
type txSortedMap struct {
	items map[uint64]*types.Transaction // Hash map storing the transaction data
	index *nonceHeap                    // Heap of nonces of all the stored transactions (non-strict mode)
	cache types.Transactions            // Cache of the transactions already sorted
}

// newTxSortedMap creates a new nonce-sorted transaction map.
func newTxSortedMap() *txSortedMap {
	return &txSortedMap{
		items: make(map[uint64]*types.Transaction),
		index: new(nonceHeap),
	}
}

// Get retrieves the current transactions associated with the given nonce.
func (m *txSortedMap) Get(nonce uint64) *types.Transaction {
	return m.items[nonce]
}

// Put inserts a new transaction into the map, also updating the map's nonce
// index. If a transaction already exists with the same nonce, it's overwritten.
func (m *txSortedMap) Put(tx *types.Transaction) {
	nonce := tx.Nonce()
	if m.items[nonce] == nil {
		heap.Push(m.index, nonce)
	}
	m.items[nonce], m.cache = tx, nil
}

// Forward removes all transactions from the map with a nonce lower than the
// provided threshold. Every removed transaction is returned for any post-removal
// maintenance.
func (m *txSortedMap) Forward(threshold uint64) types.Transactions {
	var removed types.Transactions

	// Pop off heap items until the threshold is reached
	for m.index.Len() > 0 && (*m.index)[0] < threshold {
		nonce := heap.Pop(m.index).(uint64)
		removed = append(removed, m.items[nonce])
		delete(m.items, nonce)
	}
	// If we had a cached order, shift the front
	if m.cache != nil {
		m.cache = m.cache[len(removed):]
	}
	return removed
}

// Filter iterates over the list of transactions and removes all of them for which
// the specified function evaluates to true.
// Filter, as opposed to 'filter', re-initialises the heap after the operation is done.
// If you want to do several consecutive filterings, it's therefore better to first
// do a .filter(func1) followed by .Filter(func2) or reheap()
func (m *txSortedMap) Filter(filter func(*types.Transaction) bool) types.Transactions {
	removed := m.filter(filter)
	// If transactions were removed, the heap and cache are ruined
	if len(removed) > 0 {
		m.reheap()
	}
	return removed
}

func (m *txSortedMap) reheap() {
	*m.index = make([]uint64, 0, len(m.items))
	for nonce := range m.items {
		*m.index = append(*m.index, nonce)
	}
	heap.Init(m.index)
	m.cache = nil
}

// filter is identical to Filter, but **does not** regenerate the heap. This method
// should only be used if followed immediately by a call to Filter or reheap()
func (m *txSortedMap) filter(filter func(*types.Transaction) bool) types.Transactions {
	var removed types.Transactions

	// Collect all the transactions to filter out
	for nonce, tx := range m.items {
		if filter(tx) {
			removed = append(removed, tx)
			delete(m.items, nonce)
		}
	}
	if len(removed) > 0 {
		m.cache = nil
	}
	return removed
}

// Cap places a hard limit on the number of items, returning all transactions
// exceeding that limit.
func (m *txSortedMap) Cap(threshold int) types.Transactions {
	// Short circuit if the number of items is under the limit
	if len(m.items) <= threshold {
		return nil
	}
	// Otherwise gather and drop the highest nonce'd transactions
	var drops types.Transactions

	sort.Sort(*m.index)
	for size := len(m.items); size > threshold; size-- {
		drops = append(drops, m.items[(*m.index)[size-1]])
		delete(m.items, (*m.index)[size-1])
	}
	*m.index = (*m.index)[:threshold]
	heap.Init(m.index)

	// If we had a cache, shift the back
	if m.cache != nil {
		m.cache = m.cache[:len(m.cache)-len(drops)]
	}
	return drops
}

// Remove deletes a transaction from the maintained map, returning whether the
// transaction was found.
func (m *txSortedMap) Remove(nonce uint64) bool {
	// Short circuit if no transaction is present
	_, ok := m.items[nonce]
	if !ok {
		return false
	}
	// Otherwise delete the transaction and fix the heap index
	for i := 0; i < m.index.Len(); i++ {
		if (*m.index)[i] == nonce {
			heap.Remove(m.index, i)
			break
		}
	}
	delete(m.items, nonce)
	m.cache = nil

	return true
}

// Ready retrieves a sequentially increasing list of transactions starting at the
// provided nonce that is ready for processing. The returned transactions will be
// removed from the list.
//
// Note, all transactions with nonces lower than start will also be returned to
// prevent getting into and invalid state. This is not something that should ever
// happen but better to be self correcting than failing!
func (m *txSortedMap) Ready(start uint64) types.Transactions {
	// Short circuit if no transactions are available
	if m.index.Len() == 0 || (*m.index)[0] > start {
		return nil
	}
	// Otherwise start accumulating incremental transactions
	var ready types.Transactions
	for next := (*m.index)[0]; m.index.Len() > 0 && (*m.index)[0] == next; next++ {
		ready = append(ready, m.items[next])
		delete(m.items, next)
		heap.Pop(m.index)
	}
	m.cache = nil

	return ready
}

// Len returns the length of the transaction map.
func (m *txSortedMap) Len() int {
	return len(m.items)
}

func (m *txSortedMap) flatten() types.Transactions {
	// If the sorting was not cached yet, create and cache it
	if m.cache == nil {
		m.cache = make(types.Transactions, 0, len(m.items))
		for _, tx := range m.items {
			m.cache = append(m.cache, tx)
		}
		sort.Sort(types.TxByNonce(m.cache))
	}
	return m.cache
}

// Flatten creates a nonce-sorted slice of transactions based on the loosely
// sorted internal representation. The result of the sorting is cached in case
// it's requested again before any modifications are made to the contents.
func (m *txSortedMap) Flatten() types.Transactions {
	// Copy the cache to prevent accidental modifications
	cache := m.flatten()
	txs := make(types.Transactions, len(cache))
	copy(txs, cache)
	return txs
}

// LastElement returns the last element of a flattened list, thus, the
// transaction with the highest nonce
func (m *txSortedMap) LastElement() *types.Transaction {
	cache := m.flatten()
	return cache[len(cache)-1]
}

// txList is a "list" of transactions belonging to an account, sorted by account
// nonce. The same type can be used both for storing contiguous transactions for
// the executable/pending queue; and for storing gapped transactions for the non-
// executable/future queue, with minor behavioral changes.
type txList struct {
	strict bool         // Whether nonces are strictly continuous or not
	txs    *txSortedMap // Heap indexed sorted hash map of the transactions

<<<<<<< HEAD
	nativecostcap       *big.Int                    // Price of the highest costing transaction paid with native fees (reset only if exceeds balance)
	feecaps             map[common.Address]*big.Int // Price of the highest costing transaction per fee currency (reset only if exceeds balance)
	nativegaspricefloor *big.Int                    // Lowest gas price minimum in the native currency
	gaspricefloors      map[common.Address]*big.Int // Lowest gas price minimum per currency (reset only if it is below the gpm)
	gascap              uint64                      // Gas limit of the highest spending transaction (reset only if exceeds block limit)

	ctx *atomic.Value // transaction pool context
=======
	costcap uint64 // Price of the highest costing transaction (reset only if exceeds balance)
	gascap  uint64 // Gas limit of the highest spending transaction (reset only if exceeds block limit)
>>>>>>> af5c97ae
}

// newTxList create a new transaction list for maintaining nonce-indexable fast,
// gapped, sortable transaction lists.
func newTxList(strict bool, ctx *atomic.Value) *txList {
	return &txList{
<<<<<<< HEAD
		ctx:                 ctx,
		strict:              strict,
		txs:                 newTxSortedMap(),
		nativecostcap:       new(big.Int),
		feecaps:             make(map[common.Address]*big.Int),
		nativegaspricefloor: nil,
		gaspricefloors:      make(map[common.Address]*big.Int),
=======
		strict: strict,
		txs:    newTxSortedMap(),
>>>>>>> af5c97ae
	}
}

// Overlaps returns whether the transaction specified has the same nonce as one
// already contained within the list.
func (l *txList) Overlaps(tx *types.Transaction) bool {
	return l.txs.Get(tx.Nonce()) != nil
}

// FeeCurrencies returns a list of each fee currency used to pay for gas in the txList
func (l *txList) FeeCurrencies() []common.Address {
	var feeCurrencies []common.Address
	for feeCurrency := range l.feecaps {
		feeCurrencies = append(feeCurrencies, feeCurrency)
	}
	return feeCurrencies
}

// Add tries to insert a new transaction into the list, returning whether the
// transaction was accepted, and if yes, any previous transaction it replaced.
//
// If the new transaction is accepted into the list, the lists' cost, gas and
// gasPriceMinimum thresholds are also potentially updated.
func (l *txList) Add(tx *types.Transaction, priceBump uint64) (bool, *types.Transaction) {
	// If there's an older better transaction, abort
	old := l.txs.Get(tx.Nonce())
	if old != nil {
<<<<<<< HEAD
		var oldPrice, newPrice *big.Int
		// Short circuit conversion if both are the same currency
		if old.FeeCurrency() == tx.FeeCurrency() {
			oldPrice = old.GasPrice()
			newPrice = tx.GasPrice()
		} else {
			ctx := l.ctx.Load().(txPoolContext)
			if fc := old.FeeCurrency(); fc != nil {
				currency, err := ctx.GetCurrency(fc)
				if err != nil {
					return false, nil
				}
				oldPrice = currency.ToCELO(old.GasPrice())
			} else {
				oldPrice = old.GasPrice()
			}
			if fc := tx.FeeCurrency(); fc != nil {
				currency, err := ctx.GetCurrency(fc)
				if err != nil {
					return false, nil
				}
				newPrice = currency.ToCELO(tx.GasPrice())
			} else {
				newPrice = tx.GasPrice()
			}
		}
		threshold := new(big.Int).Div(new(big.Int).Mul(oldPrice, big.NewInt(100+int64(priceBump))), big.NewInt(100))
=======
		// threshold = oldGP * (100 + priceBump) / 100
		a := big.NewInt(100 + int64(priceBump))
		a = a.Mul(a, old.GasPrice())
		b := big.NewInt(100)
		threshold := a.Div(a, b)
>>>>>>> af5c97ae
		// Have to ensure that the new gas price is higher than the old gas
		// price as well as checking the percentage threshold to ensure that
		// this is accurate for low (Wei-level) gas price replacements
		if oldPrice.Cmp(newPrice) >= 0 || threshold.Cmp(newPrice) > 0 {
			return false, nil
		}
	}
	cost, overflow := tx.CostU64()
	if overflow {
		log.Warn("transaction cost overflown, txHash: %v txCost: %v", tx.Hash(), cost)
		return false, nil
	}
	// Otherwise overwrite the old transaction with the current one
	// caps can only increase and floors can only decrease in this function
	l.txs.Put(tx)
<<<<<<< HEAD
	if feeCurrency := tx.FeeCurrency(); feeCurrency == nil {
		if cost := tx.Cost(); l.nativecostcap.Cmp(cost) < 0 {
			l.nativecostcap = cost
		}
		if gasPrice := tx.GasPrice(); l.nativegaspricefloor == nil || l.nativegaspricefloor.Cmp(gasPrice) > 0 {
			l.nativegaspricefloor = gasPrice
		}
	} else {
		fee := tx.Fee()
		if oldFee, ok := l.feecaps[*feeCurrency]; !ok || oldFee.Cmp(fee) < 0 {
			l.feecaps[*feeCurrency] = fee
		}
		if gasFloor, ok := l.gaspricefloors[*feeCurrency]; !ok || gasFloor.Cmp(tx.GasPrice()) > 0 {
			l.gaspricefloors[*feeCurrency] = tx.GasPrice()
		}
		if value := tx.Value(); l.nativecostcap.Cmp(value) < 0 {
			l.nativecostcap = value
		}
=======
	if l.costcap < cost {
		l.costcap = cost
>>>>>>> af5c97ae
	}
	if gas := tx.Gas(); l.gascap < gas {
		l.gascap = gas
	}
	return true, old
}

// Forward removes all transactions from the list with a nonce lower than the
// provided threshold. Every removed transaction is returned for any post-removal
// maintenance.
func (l *txList) Forward(threshold uint64) types.Transactions {
	return l.txs.Forward(threshold)
}

// Filter removes all transactions from the list with a cost or gas limit higher
// than the provided thresholds. Every removed transaction is returned for any
// post-removal maintenance. Strict-mode invalidated transactions are also
// returned.
//
// This method uses the cached costcap and gascap to quickly decide if there's even
// a point in calculating all the costs or if the balance covers all. If the threshold
// is lower than the costgas cap, the caps will be reset to a new high after removing
<<<<<<< HEAD
func (l *txList) Filter(nativeCostLimit *big.Int, feeLimits map[common.Address]*big.Int, gasLimit uint64) (types.Transactions, types.Transactions) {

	// check if we can bail & lower caps & raise floors at the same time
	canBail := true
	// Ensure that the cost cap <= the cost limit
	if l.nativecostcap.Cmp(nativeCostLimit) > 0 {
		canBail = false
		l.nativecostcap = new(big.Int).Set(nativeCostLimit)
	}

	// Ensure that the gas cap <= the gas limit
	if l.gascap > gasLimit {
		canBail = false
		l.gascap = gasLimit
	}
	// Ensure that each cost cap <= the per currency cost limit.
	for feeCurrency, feeLimit := range feeLimits {
		if l.feecaps[feeCurrency].Cmp(feeLimit) > 0 {
			canBail = false
			l.feecaps[feeCurrency] = new(big.Int).Set(feeLimit)
		}
	}

	if canBail {
		return nil, nil
	}

	// Filter out all the transactions above the account's funds
	removed := l.txs.Filter(func(tx *types.Transaction) bool {
		if feeCurrency := tx.FeeCurrency(); feeCurrency == nil {
			log.Trace("Transaction Filter", "hash", tx.Hash(), "Fee currency", tx.FeeCurrency(), "Cost", tx.Cost(), "Cost Limit", nativeCostLimit, "Gas", tx.Gas(), "Gas Limit", gasLimit)
			return tx.Cost().Cmp(nativeCostLimit) > 0 || tx.Gas() > gasLimit
		} else {
			feeLimit := feeLimits[*feeCurrency]
			fee := tx.Fee()
			log.Trace("Transaction Filter", "hash", tx.Hash(), "Fee currency", tx.FeeCurrency(), "Value", tx.Value(), "Cost Limit", feeLimit, "Gas", tx.Gas(), "Gas Limit", gasLimit)

			// If any of the following is true, the transaction is invalid
			// The fees are greater than or equal to the balance in the currency
			return fee.Cmp(feeLimit) >= 0 ||
				// The value of the tx is greater than the native balance of the account
				tx.Value().Cmp(nativeCostLimit) > 0 ||
				// The gas used is greater than the gas limit
				tx.Gas() > gasLimit
		}
	})

	// If the list was strict, filter anything above the lowest nonce
	var invalids types.Transactions

	if l.strict && len(removed) > 0 {
		lowest := uint64(math.MaxUint64)
		for _, tx := range removed {
			if nonce := tx.Nonce(); lowest > nonce {
				lowest = nonce
			}
		}
		invalids = l.txs.Filter(func(tx *types.Transaction) bool { return tx.Nonce() > lowest })
	}
	return removed, invalids
}

// FilterOnGasLimit removes all transactions from the list with a gas limit higher
// than the provided thresholds. Every removed transaction is returned for any
// post-removal maintenance. Strict-mode invalidated transactions are also
// returned.
//
// This method uses the cached gascap to quickly decide if there's even
// a point in calculating all the gas used
func (l *txList) FilterOnGasLimit(gasLimit uint64) (types.Transactions, types.Transactions) {
	// We can bail if the gas cap <= the gas limit
	if l.gascap <= gasLimit {
		return nil, nil
	}
	l.gascap = gasLimit

	// Filter out all the transactions above the account's funds
	removed := l.txs.Filter(func(tx *types.Transaction) bool {
		return tx.Gas() > gasLimit
=======
// the newly invalidated transactions.
func (l *txList) Filter(costLimit uint64, gasLimit uint64) (types.Transactions, types.Transactions) {
	// If all transactions are below the threshold, short circuit
	if l.costcap <= costLimit && l.gascap <= gasLimit {
		return nil, nil
	}
	l.costcap = costLimit // Lower the caps to the thresholds
	l.gascap = gasLimit

	// Filter out all the transactions above the account's funds
	removed := l.txs.filter(func(tx *types.Transaction) bool {
		cost, _ := tx.CostU64()
		return cost > costLimit || tx.Gas() > gasLimit
>>>>>>> af5c97ae
	})

	if len(removed) == 0 {
		return nil, nil
	}
	var invalids types.Transactions
	// If the list was strict, filter anything above the lowest nonce
	if l.strict {
		lowest := uint64(math.MaxUint64)
		for _, tx := range removed {
			if nonce := tx.Nonce(); lowest > nonce {
				lowest = nonce
			}
		}
		invalids = l.txs.filter(func(tx *types.Transaction) bool { return tx.Nonce() > lowest })
	}
	l.txs.reheap()
	return removed, invalids
}

// Cap places a hard limit on the number of items, returning all transactions
// exceeding that limit.
func (l *txList) Cap(threshold int) types.Transactions {
	return l.txs.Cap(threshold)
}

// Remove deletes a transaction from the maintained list, returning whether the
// transaction was found, and also returning any transaction invalidated due to
// the deletion (strict mode only).
func (l *txList) Remove(tx *types.Transaction) (bool, types.Transactions) {
	// Remove the transaction from the set
	nonce := tx.Nonce()
	if removed := l.txs.Remove(nonce); !removed {
		return false, nil
	}
	// In strict mode, filter out non-executable transactions
	if l.strict {
		return true, l.txs.Filter(func(tx *types.Transaction) bool { return tx.Nonce() > nonce })
	}
	return true, nil
}

// Ready retrieves a sequentially increasing list of transactions starting at the
// provided nonce that is ready for processing. The returned transactions will be
// removed from the list.
//
// Note, all transactions with nonces lower than start will also be returned to
// prevent getting into and invalid state. This is not something that should ever
// happen but better to be self correcting than failing!
func (l *txList) Ready(start uint64) types.Transactions {
	return l.txs.Ready(start)
}

// Len returns the length of the transaction list.
func (l *txList) Len() int {
	return l.txs.Len()
}

// Empty returns whether the list of transactions is empty or not.
func (l *txList) Empty() bool {
	return l.Len() == 0
}

// Flatten creates a nonce-sorted slice of transactions based on the loosely
// sorted internal representation. The result of the sorting is cached in case
// it's requested again before any modifications are made to the contents.
func (l *txList) Flatten() types.Transactions {
	return l.txs.Flatten()
}

// LastElement returns the last element of a flattened list, thus, the
// transaction with the highest nonce
func (l *txList) LastElement() *types.Transaction {
	return l.txs.LastElement()
}

// priceHeap is a heap.Interface implementation over transactions for retrieving
// price-sorted transactions to discard when the pool fills up.
type priceHeap []*types.Transaction

func (h priceHeap) Len() int      { return len(h) }
func (h priceHeap) Swap(i, j int) { h[i], h[j] = h[j], h[i] }

func (h priceHeap) Less(i, j int) bool {
	// Sort primarily by price, returning the cheaper one
	switch h[i].GasPriceCmp(h[j]) {
	case -1:
		return true
	case 1:
		return false
	}
	// If the prices match, stabilize via nonces (high nonce is worse)
	return h[i].Nonce() > h[j].Nonce()
}

func (h *priceHeap) Push(x interface{}) {
	*h = append(*h, x.(*types.Transaction))
}

func (h *priceHeap) Pop() interface{} {
	old := *h
	n := len(old)
	x := old[n-1]
	*h = old[0 : n-1]
	return x
}

// txPricedList is a price-sorted heap to allow operating on transactions pool
// contents in a price-incrementing way.
type txPricedList struct {
	ctx                 *atomic.Value
	all                 *txLookup                     // Pointer to the map of all transactions
	nonNilCurrencyHeaps map[common.Address]*priceHeap // Heap of prices of all the stored non-nil currency transactions
	nilCurrencyHeap     *priceHeap                    // Heap of prices of all the stored nil currency transactions
	stales              int                           // Number of stale price points to (re-heap trigger)
}

// newTxPricedList creates a new price-sorted transaction heap.
func newTxPricedList(all *txLookup, ctx *atomic.Value) *txPricedList {
	return &txPricedList{
		ctx:                 ctx,
		all:                 all,
		nonNilCurrencyHeaps: make(map[common.Address]*priceHeap),
		nilCurrencyHeap:     new(priceHeap),
	}
}

// Gets the price heap for the given currency
func (l *txPricedList) getPriceHeap(tx *types.Transaction) *priceHeap {
	feeCurrency := tx.FeeCurrency()
	if feeCurrency == nil {
		return l.nilCurrencyHeap
	} else {
		if _, ok := l.nonNilCurrencyHeaps[*feeCurrency]; !ok {
			l.nonNilCurrencyHeaps[*feeCurrency] = new(priceHeap)
		}
		return l.nonNilCurrencyHeaps[*feeCurrency]
	}
}

// Put inserts a new transaction into the heap.
func (l *txPricedList) Put(tx *types.Transaction) {
	pHeap := l.getPriceHeap(tx)
	heap.Push(pHeap, tx)
}

// Removed notifies the prices transaction list that an old transaction dropped
// from the pool. The list will just keep a counter of stale objects and update
// the heap if a large enough ratio of transactions go stale.
func (l *txPricedList) Removed(count int) {
	// Bump the stale counter, but exit if still too low (< 25%)
	l.stales += count
	if l.stales <= l.Len()/4 {
		return
	}
	// Seems we've reached a critical number of stale transactions, reheap
	reheapNilCurrencyHeap := make(priceHeap, 0, l.all.nilCurrencyTxCurrCount)

	reheapNonNilCurrencyMap := make(map[common.Address]*priceHeap)
	for feeCurrency, count := range l.all.nonNilCurrencyTxCurrCount {
		reheapNonNilCurrencyHeap := make(priceHeap, 0, count)
		reheapNonNilCurrencyMap[feeCurrency] = &reheapNonNilCurrencyHeap
	}

	l.stales, l.nonNilCurrencyHeaps, l.nilCurrencyHeap = 0, reheapNonNilCurrencyMap, &reheapNilCurrencyHeap
	l.all.Range(func(hash common.Hash, tx *types.Transaction) bool {
		pHeap := l.getPriceHeap(tx)
		*pHeap = append(*pHeap, tx)
		return true
	})

	for _, h := range l.nonNilCurrencyHeaps {
		heap.Init(h)
	}

	heap.Init(l.nilCurrencyHeap)
}

// Cap finds all the transactions below the given celo gold price threshold, drops them
// from the priced list and returns them for further removal from the entire pool.
func (l *txPricedList) Cap(cgThreshold *big.Int, local *accountSet) types.Transactions {
	drop := make(types.Transactions, 0, 128) // Remote underpriced transactions to drop
	save := make(types.Transactions, 0, 64)  // Local underpriced transactions to keep

	for l.Len() > 0 {
		// Discard stale transactions if found during cleanup
		tx := l.pop()
		if l.all.Get(tx.Hash()) == nil {
			l.stales--
			continue
		}

		if ctx := l.ctx.Load().(txPoolContext); ctx.CmpValues(tx.GasPrice(), tx.FeeCurrency(), cgThreshold, nil) >= 0 {
			save = append(save, tx)
			break
		}

		// Non stale transaction found, discard unless local
		if local.containsTx(tx) {
			save = append(save, tx)
		} else {
			drop = append(drop, tx)
		}
	}
	for _, tx := range save {
		l.Put(tx)
	}
	return drop
}

// Underpriced checks whether a transaction is cheaper than (or as cheap as) the
// lowest priced transaction currently being tracked.
func (l *txPricedList) Underpriced(tx *types.Transaction, local *accountSet) bool {
	// Local transactions cannot be underpriced
	if local.containsTx(tx) {
		return false
	}
	// Discard stale price points if found at the heap start
	for l.Len() > 0 {
		head := l.getMinPricedTx()
		if l.all.Get(head.Hash()) == nil {
			l.stales--
			l.pop()
			continue
		}
		break
	}
	// Check if the transaction is underpriced or not
	if l.Len() == 0 {
		log.Error("Pricing query for empty pool") // This cannot happen, print to catch programming errors
		return false
	}

	cheapest := l.getMinPricedTx()
	ctx := l.ctx.Load().(txPoolContext)
	return ctx.CmpValues(cheapest.GasPrice(), cheapest.FeeCurrency(), tx.GasPrice(), tx.FeeCurrency()) >= 0
}

// Discard finds a number of most underpriced transactions, removes them from the
// priced list and returns them for further removal from the entire pool.
func (l *txPricedList) Discard(slots int, local *accountSet) types.Transactions {
	// If we have some local accountset, those will not be discarded
	if !local.empty() {
		// In case the list is filled to the brim with 'local' txs, we do this
		// little check to avoid unpacking / repacking the heap later on, which
		// is very expensive
		discardable := 0
		for _, tx := range *l.items {
			if !local.containsTx(tx) {
				discardable++
			}
			if discardable >= slots {
				break
			}
		}
		if slots > discardable {
			slots = discardable
		}
	}
	if slots == 0 {
		return nil
	}
	drop := make(types.Transactions, 0, slots)               // Remote underpriced transactions to drop
	save := make(types.Transactions, 0, len(*l.items)-slots) // Local underpriced transactions to keep

	for l.Len() > 0 && slots > 0 {
		// Discard stale transactions if found during cleanup
		tx := l.pop()
		if l.all.Get(tx.Hash()) == nil {
			l.stales--
			continue
		}
		// Non stale transaction found, discard unless local
		if local.containsTx(tx) {
			save = append(save, tx)
		} else {
			drop = append(drop, tx)
			slots -= numSlots(tx)
		}
	}
	for _, tx := range save {
		l.Put(tx)
	}
	return drop
}

// Retrieves the heap with the lowest normalized price at it's head
func (l *txPricedList) getHeapWithMinHead() (*priceHeap, *types.Transaction) {
	// Initialize it to the nilCurrencyHeap
	var cheapestHeap *priceHeap
	var cheapestTxn *types.Transaction

	if len(*l.nilCurrencyHeap) > 0 {
		cheapestHeap = l.nilCurrencyHeap
		cheapestTxn = []*types.Transaction(*l.nilCurrencyHeap)[0]
	}

	ctx := l.ctx.Load().(txPoolContext)
	for _, priceHeap := range l.nonNilCurrencyHeaps {
		if len(*priceHeap) > 0 {
			if cheapestHeap == nil {
				cheapestHeap = priceHeap
				cheapestTxn = []*types.Transaction(*cheapestHeap)[0]
			} else {
				txn := []*types.Transaction(*priceHeap)[0]
				if ctx.CmpValues(txn.GasPrice(), txn.FeeCurrency(), cheapestTxn.GasPrice(), cheapestTxn.FeeCurrency()) < 0 {
					cheapestHeap = priceHeap
				}
			}
		}
	}

	return cheapestHeap, cheapestTxn
}

// Retrieves the tx with the lowest normalized price among all the heaps
func (l *txPricedList) getMinPricedTx() *types.Transaction {
	_, minTx := l.getHeapWithMinHead()

	return minTx
}

// Retrieves the total number of txns within the priced list
func (l *txPricedList) Len() int {
	totalLen := len(*l.nilCurrencyHeap)
	for _, h := range l.nonNilCurrencyHeaps {
		totalLen += len(*h)
	}

	return totalLen
}

// Pops the tx with the lowest normalized price.
func (l *txPricedList) pop() *types.Transaction {
	cheapestHeap, _ := l.getHeapWithMinHead()

	if cheapestHeap != nil {
		return heap.Pop(cheapestHeap).(*types.Transaction)
	} else {
		return nil
	}
}<|MERGE_RESOLUTION|>--- conflicted
+++ resolved
@@ -252,36 +252,25 @@
 	strict bool         // Whether nonces are strictly continuous or not
 	txs    *txSortedMap // Heap indexed sorted hash map of the transactions
 
-<<<<<<< HEAD
-	nativecostcap       *big.Int                    // Price of the highest costing transaction paid with native fees (reset only if exceeds balance)
+	nativecostcap       uint64                      // Price of the highest costing transaction paid with native fees (reset only if exceeds balance)
 	feecaps             map[common.Address]*big.Int // Price of the highest costing transaction per fee currency (reset only if exceeds balance)
 	nativegaspricefloor *big.Int                    // Lowest gas price minimum in the native currency
 	gaspricefloors      map[common.Address]*big.Int // Lowest gas price minimum per currency (reset only if it is below the gpm)
 	gascap              uint64                      // Gas limit of the highest spending transaction (reset only if exceeds block limit)
 
 	ctx *atomic.Value // transaction pool context
-=======
-	costcap uint64 // Price of the highest costing transaction (reset only if exceeds balance)
-	gascap  uint64 // Gas limit of the highest spending transaction (reset only if exceeds block limit)
->>>>>>> af5c97ae
 }
 
 // newTxList create a new transaction list for maintaining nonce-indexable fast,
 // gapped, sortable transaction lists.
 func newTxList(strict bool, ctx *atomic.Value) *txList {
 	return &txList{
-<<<<<<< HEAD
 		ctx:                 ctx,
 		strict:              strict,
 		txs:                 newTxSortedMap(),
-		nativecostcap:       new(big.Int),
 		feecaps:             make(map[common.Address]*big.Int),
 		nativegaspricefloor: nil,
 		gaspricefloors:      make(map[common.Address]*big.Int),
-=======
-		strict: strict,
-		txs:    newTxSortedMap(),
->>>>>>> af5c97ae
 	}
 }
 
@@ -309,7 +298,6 @@
 	// If there's an older better transaction, abort
 	old := l.txs.Get(tx.Nonce())
 	if old != nil {
-<<<<<<< HEAD
 		var oldPrice, newPrice *big.Int
 		// Short circuit conversion if both are the same currency
 		if old.FeeCurrency() == tx.FeeCurrency() {
@@ -336,14 +324,11 @@
 				newPrice = tx.GasPrice()
 			}
 		}
-		threshold := new(big.Int).Div(new(big.Int).Mul(oldPrice, big.NewInt(100+int64(priceBump))), big.NewInt(100))
-=======
 		// threshold = oldGP * (100 + priceBump) / 100
 		a := big.NewInt(100 + int64(priceBump))
-		a = a.Mul(a, old.GasPrice())
+		a = a.Mul(a, oldPrice)
 		b := big.NewInt(100)
 		threshold := a.Div(a, b)
->>>>>>> af5c97ae
 		// Have to ensure that the new gas price is higher than the old gas
 		// price as well as checking the percentage threshold to ensure that
 		// this is accurate for low (Wei-level) gas price replacements
@@ -359,9 +344,8 @@
 	// Otherwise overwrite the old transaction with the current one
 	// caps can only increase and floors can only decrease in this function
 	l.txs.Put(tx)
-<<<<<<< HEAD
 	if feeCurrency := tx.FeeCurrency(); feeCurrency == nil {
-		if cost := tx.Cost(); l.nativecostcap.Cmp(cost) < 0 {
+		if l.nativecostcap < cost {
 			l.nativecostcap = cost
 		}
 		if gasPrice := tx.GasPrice(); l.nativegaspricefloor == nil || l.nativegaspricefloor.Cmp(gasPrice) > 0 {
@@ -375,13 +359,9 @@
 		if gasFloor, ok := l.gaspricefloors[*feeCurrency]; !ok || gasFloor.Cmp(tx.GasPrice()) > 0 {
 			l.gaspricefloors[*feeCurrency] = tx.GasPrice()
 		}
-		if value := tx.Value(); l.nativecostcap.Cmp(value) < 0 {
+		if value := tx.ValueU64(); l.nativecostcap < value {
 			l.nativecostcap = value
 		}
-=======
-	if l.costcap < cost {
-		l.costcap = cost
->>>>>>> af5c97ae
 	}
 	if gas := tx.Gas(); l.gascap < gas {
 		l.gascap = gas
@@ -404,15 +384,14 @@
 // This method uses the cached costcap and gascap to quickly decide if there's even
 // a point in calculating all the costs or if the balance covers all. If the threshold
 // is lower than the costgas cap, the caps will be reset to a new high after removing
-<<<<<<< HEAD
-func (l *txList) Filter(nativeCostLimit *big.Int, feeLimits map[common.Address]*big.Int, gasLimit uint64) (types.Transactions, types.Transactions) {
+func (l *txList) Filter(nativeCostLimit uint64, feeLimits map[common.Address]*big.Int, gasLimit uint64) (types.Transactions, types.Transactions) {
 
 	// check if we can bail & lower caps & raise floors at the same time
 	canBail := true
 	// Ensure that the cost cap <= the cost limit
-	if l.nativecostcap.Cmp(nativeCostLimit) > 0 {
+	if l.nativecostcap > nativeCostLimit {
 		canBail = false
-		l.nativecostcap = new(big.Int).Set(nativeCostLimit)
+		l.nativecostcap = nativeCostLimit
 	}
 
 	// Ensure that the gas cap <= the gas limit
@@ -436,7 +415,8 @@
 	removed := l.txs.Filter(func(tx *types.Transaction) bool {
 		if feeCurrency := tx.FeeCurrency(); feeCurrency == nil {
 			log.Trace("Transaction Filter", "hash", tx.Hash(), "Fee currency", tx.FeeCurrency(), "Cost", tx.Cost(), "Cost Limit", nativeCostLimit, "Gas", tx.Gas(), "Gas Limit", gasLimit)
-			return tx.Cost().Cmp(nativeCostLimit) > 0 || tx.Gas() > gasLimit
+			cost64, _ := tx.CostU64()
+			return cost64 > nativeCostLimit || tx.Gas() > gasLimit
 		} else {
 			feeLimit := feeLimits[*feeCurrency]
 			fee := tx.Fee()
@@ -446,7 +426,7 @@
 			// The fees are greater than or equal to the balance in the currency
 			return fee.Cmp(feeLimit) >= 0 ||
 				// The value of the tx is greater than the native balance of the account
-				tx.Value().Cmp(nativeCostLimit) > 0 ||
+				tx.ValueU64() > nativeCostLimit ||
 				// The gas used is greater than the gas limit
 				tx.Gas() > gasLimit
 		}
@@ -484,21 +464,6 @@
 	// Filter out all the transactions above the account's funds
 	removed := l.txs.Filter(func(tx *types.Transaction) bool {
 		return tx.Gas() > gasLimit
-=======
-// the newly invalidated transactions.
-func (l *txList) Filter(costLimit uint64, gasLimit uint64) (types.Transactions, types.Transactions) {
-	// If all transactions are below the threshold, short circuit
-	if l.costcap <= costLimit && l.gascap <= gasLimit {
-		return nil, nil
-	}
-	l.costcap = costLimit // Lower the caps to the thresholds
-	l.gascap = gasLimit
-
-	// Filter out all the transactions above the account's funds
-	removed := l.txs.filter(func(tx *types.Transaction) bool {
-		cost, _ := tx.CostU64()
-		return cost > costLimit || tx.Gas() > gasLimit
->>>>>>> af5c97ae
 	})
 
 	if len(removed) == 0 {
@@ -746,23 +711,30 @@
 		// little check to avoid unpacking / repacking the heap later on, which
 		// is very expensive
 		discardable := 0
-		for _, tx := range *l.items {
-			if !local.containsTx(tx) {
-				discardable++
+		heaps := []*priceHeap{l.nilCurrencyHeap}
+		for _, heap := range l.nonNilCurrencyHeaps {
+			heaps = append(heaps, heap)
+		}
+		heaps = append(heaps, l.nilCurrencyHeap)
+		for _, items := range heaps {
+			for _, tx := range *items {
+				if !local.containsTx(tx) {
+					discardable++
+				}
+				if discardable >= slots {
+					break
+				}
 			}
-			if discardable >= slots {
-				break
-			}
-		}
-		if slots > discardable {
-			slots = discardable
-		}
+		}
+		// if slots > discardable {
+		// 	slots = discardable
+		// }
 	}
 	if slots == 0 {
 		return nil
 	}
-	drop := make(types.Transactions, 0, slots)               // Remote underpriced transactions to drop
-	save := make(types.Transactions, 0, len(*l.items)-slots) // Local underpriced transactions to keep
+	drop := make(types.Transactions, 0, slots) // Remote underpriced transactions to drop
+	save := make(types.Transactions, 0, 64)    // Local underpriced transactions to keep
 
 	for l.Len() > 0 && slots > 0 {
 		// Discard stale transactions if found during cleanup

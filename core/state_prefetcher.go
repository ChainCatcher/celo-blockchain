// Copyright 2019 The go-ethereum Authors
// This file is part of the go-ethereum library.
//
// The go-ethereum library is free software: you can redistribute it and/or modify
// it under the terms of the GNU Lesser General Public License as published by
// the Free Software Foundation, either version 3 of the License, or
// (at your option) any later version.
//
// The go-ethereum library is distributed in the hope that it will be useful,
// but WITHOUT ANY WARRANTY; without even the implied warranty of
// MERCHANTABILITY or FITNESS FOR A PARTICULAR PURPOSE. See the
// GNU Lesser General Public License for more details.
//
// You should have received a copy of the GNU Lesser General Public License
// along with the go-ethereum library. If not, see <http://www.gnu.org/licenses/>.

package core

import (
	"sync/atomic"

	"github.com/celo-org/celo-blockchain/common"
	"github.com/celo-org/celo-blockchain/consensus"
	"github.com/celo-org/celo-blockchain/contracts/blockchain_parameters"
	"github.com/celo-org/celo-blockchain/core/state"
	"github.com/celo-org/celo-blockchain/core/types"
	"github.com/celo-org/celo-blockchain/core/vm"
	"github.com/celo-org/celo-blockchain/params"
)

// statePrefetcher is a basic Prefetcher, which blindly executes a block on top
// of an arbitrary state with the goal of prefetching potentially useful state
// data from disk before the main block processor start executing.
type statePrefetcher struct {
	config *params.ChainConfig // Chain configuration options
	bc     *BlockChain         // Canonical block chain
	engine consensus.Engine    // Consensus engine used for block rewards
}

// newStatePrefetcher initialises a new statePrefetcher.
func newStatePrefetcher(config *params.ChainConfig, bc *BlockChain, engine consensus.Engine) *statePrefetcher {
	return &statePrefetcher{
		config: config,
		bc:     bc,
		engine: engine,
	}
}

// Prefetch processes the state changes according to the Ethereum rules by running
// the transaction messages using the statedb, but any changes are discarded. The
// only goal is to pre-cache transaction signatures and state trie nodes.
func (p *statePrefetcher) Prefetch(block *types.Block, statedb *state.StateDB, cfg vm.Config, interrupt *uint32) {
	var (
		header   = block.Header()
		vmRunner = p.bc.NewEVMRunner(header, statedb)
		gaspool  = new(GasPool).AddGas(blockchain_parameters.GetBlockGasLimitOrDefault(vmRunner))
	)
	// Iterate over and process the individual transactions
	byzantium := p.config.IsByzantium(block.Number())
	for i, tx := range block.Transactions() {
		// If block precaching was interrupted, abort
		if interrupt != nil && atomic.LoadUint32(interrupt) == 1 {
			return
		}
		// Block precaching permitted to continue, execute the transaction
		statedb.Prepare(tx.Hash(), block.Hash(), i)
		if err := precacheTransaction(p.config, p.bc, nil, gaspool, statedb, header, tx, cfg); err != nil {
			return // Ugh, something went horribly wrong, bail out
		}
		// If we're pre-byzantium, pre-load trie nodes for the intermediate root
		if !byzantium {
			statedb.IntermediateRoot(true)
		}
	}
	// If were post-byzantium, pre-load trie nodes for the final root hash
	if byzantium {
		statedb.IntermediateRoot(true)
	}
}

// precacheTransaction attempts to apply a transaction to the given state database
// and uses the input parameters for its environment. The goal is not to execute
// the transaction successfully, rather to warm up touched data slots.
func precacheTransaction(config *params.ChainConfig, bc *BlockChain, author *common.Address, gaspool *GasPool, statedb *state.StateDB, header *types.Header, tx *types.Transaction, cfg vm.Config) error {
	// Convert the transaction into an executable message and pre-cache its sender
	msg, err := tx.AsMessage(types.MakeSigner(config, header.Number))
	if err != nil {
		return err
	}
	// Create the EVM and execute the transaction
<<<<<<< HEAD
	ctx := NewEVMContext(msg, header, bc, author)
	vm := vm.NewEVM(ctx, statedb, config, cfg)
=======
	context := NewEVMBlockContext(header, bc, author)
	txContext := NewEVMTxContext(msg)
	vm := vm.NewEVM(context, txContext, statedb, config, cfg)
>>>>>>> e7872729

	_, err = ApplyMessage(vm, msg, gaspool, bc.NewEVMRunner(header, statedb))
	return err
}<|MERGE_RESOLUTION|>--- conflicted
+++ resolved
@@ -88,14 +88,9 @@
 		return err
 	}
 	// Create the EVM and execute the transaction
-<<<<<<< HEAD
-	ctx := NewEVMContext(msg, header, bc, author)
-	vm := vm.NewEVM(ctx, statedb, config, cfg)
-=======
 	context := NewEVMBlockContext(header, bc, author)
 	txContext := NewEVMTxContext(msg)
 	vm := vm.NewEVM(context, txContext, statedb, config, cfg)
->>>>>>> e7872729
 
 	_, err = ApplyMessage(vm, msg, gaspool, bc.NewEVMRunner(header, statedb))
 	return err

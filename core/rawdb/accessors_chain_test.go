--- conflicted
+++ resolved
@@ -85,11 +85,7 @@
 	WriteBody(db, hash, 0, body)
 	if entry := ReadBody(db, hash, 0); entry == nil {
 		t.Fatalf("Stored body not found")
-<<<<<<< HEAD
-	} else if types.DeriveSha(types.Transactions(entry.Transactions)) != types.DeriveSha(types.Transactions(body.Transactions)) {
-=======
-	} else if types.DeriveSha(types.Transactions(entry.Transactions), newHasher()) != types.DeriveSha(types.Transactions(body.Transactions), newHasher()) || types.CalcUncleHash(entry.Uncles) != types.CalcUncleHash(body.Uncles) {
->>>>>>> e7872729
+	} else if types.DeriveSha(types.Transactions(entry.Transactions), newHasher()) != types.DeriveSha(types.Transactions(body.Transactions), newHasher()) {
 		t.Fatalf("Retrieved body mismatch: have %v, want %v", entry, body)
 	}
 	if entry := ReadBodyRLP(db, hash, 0); entry == nil {
@@ -142,11 +138,7 @@
 	}
 	if entry := ReadBody(db, block.Hash(), block.NumberU64()); entry == nil {
 		t.Fatalf("Stored body not found")
-<<<<<<< HEAD
-	} else if types.DeriveSha(types.Transactions(entry.Transactions)) != types.DeriveSha(block.Transactions()) {
-=======
-	} else if types.DeriveSha(types.Transactions(entry.Transactions), newHasher()) != types.DeriveSha(block.Transactions(), newHasher()) || types.CalcUncleHash(entry.Uncles) != types.CalcUncleHash(block.Uncles()) {
->>>>>>> e7872729
+	} else if types.DeriveSha(types.Transactions(entry.Transactions), newHasher()) != types.DeriveSha(block.Transactions(), newHasher()) {
 		t.Fatalf("Retrieved body mismatch: have %v, want %v", entry, block.Body())
 	}
 	// Delete the block and verify the execution

// Copyright 2014 The go-ethereum Authors
// This file is part of the go-ethereum library.
//
// The go-ethereum library is free software: you can redistribute it and/or modify
// it under the terms of the GNU Lesser General Public License as published by
// the Free Software Foundation, either version 3 of the License, or
// (at your option) any later version.
//
// The go-ethereum library is distributed in the hope that it will be useful,
// but WITHOUT ANY WARRANTY; without even the implied warranty of
// MERCHANTABILITY or FITNESS FOR A PARTICULAR PURPOSE. See the
// GNU Lesser General Public License for more details.
//
// You should have received a copy of the GNU Lesser General Public License
// along with the go-ethereum library. If not, see <http://www.gnu.org/licenses/>.

package vm

import (
	"hash"
	"sync/atomic"

	"github.com/celo-org/celo-blockchain/common"
	"github.com/celo-org/celo-blockchain/common/math"
	"github.com/celo-org/celo-blockchain/log"
)

// Config are the configuration options for the Interpreter
type Config struct {
	Debug                   bool   // Enables debugging
	Tracer                  Tracer // Opcode logger
	NoRecursion             bool   // Disables call, callcode, delegate call and create
	EnablePreimageRecording bool   // Enables recording of SHA3/keccak preimages

	JumpTable [256]operation // EVM instruction table, automatically populated if unset

	EWASMInterpreter string // External EWASM interpreter options
	EVMInterpreter   string // External EVM interpreter options

	ExtraEips []int // Additional EIPS that are to be enabled
}

// Interpreter is used to run Ethereum based contracts and will utilise the
// passed environment to query external sources for state information.
// The Interpreter will run the byte code VM based on the passed
// configuration.
type Interpreter interface {
	// Run loops and evaluates the contract's code with the given input data and returns
	// the return byte-slice and an error if one occurred.
	Run(contract *Contract, input []byte, static bool) ([]byte, error)
	// CanRun tells if the contract, passed as an argument, can be
	// run by the current interpreter. This is meant so that the
	// caller can do something like:
	//
	// ```golang
	// for _, interpreter := range interpreters {
	//   if interpreter.CanRun(contract.code) {
	//     interpreter.Run(contract.code, input)
	//   }
	// }
	// ```
	CanRun([]byte) bool
}

// callCtx contains the things that are per-call, such as stack and memory,
// but not transients like pc and gas
type callCtx struct {
	memory   *Memory
	stack    *Stack
	rstack   *ReturnStack
	contract *Contract
}

// keccakState wraps sha3.state. In addition to the usual hash methods, it also supports
// Read to get a variable amount of data from the hash state. Read is faster than Sum
// because it doesn't copy the internal state, but also modifies the internal state.
type keccakState interface {
	hash.Hash
	Read([]byte) (int, error)
}

// EVMInterpreter represents an EVM interpreter
type EVMInterpreter struct {
	evm *EVM
	cfg *Config

	hasher    keccakState // Keccak256 hasher instance shared across opcodes
	hasherBuf common.Hash // Keccak256 hasher result array shared aross opcodes

	readOnly   bool   // Whether to throw on stateful modifications
	returnData []byte // Last CALL's return data for subsequent reuse
}

// NewEVMInterpreter returns a new instance of the Interpreter.
func NewEVMInterpreter(evm *EVM, cfg *Config) *EVMInterpreter {
	// We use the STOP instruction whether to see
	// the jump table was initialised. If it was not
	// we'll set the default jump table.
	if !cfg.JumpTable[STOP].valid {
		var jt JumpTable
		switch {
		case evm.chainRules.IsIstanbul:
			jt = istanbulInstructionSet
		case evm.chainRules.IsConstantinople:
			jt = constantinopleInstructionSet
		case evm.chainRules.IsByzantium:
			jt = byzantiumInstructionSet
		case evm.chainRules.IsEIP158:
			jt = spuriousDragonInstructionSet
		case evm.chainRules.IsEIP150:
			jt = tangerineWhistleInstructionSet
		case evm.chainRules.IsHomestead:
			jt = homesteadInstructionSet
		default:
			jt = frontierInstructionSet
		}
		for i, eip := range cfg.ExtraEips {
			if err := EnableEIP(eip, &jt); err != nil {
				// Disable it, so caller can check if it's activated or not
				cfg.ExtraEips = append(cfg.ExtraEips[:i], cfg.ExtraEips[i+1:]...)
				log.Error("EIP activation failed", "eip", eip, "error", err)
			}
		}
		cfg.JumpTable = jt
	}

	return &EVMInterpreter{
		evm: evm,
		cfg: cfg,
	}
}

// Run loops and evaluates the contract's code with the given input data and returns
// the return byte-slice and an error if one occurred.
//
// It's important to note that any errors returned by the interpreter should be
// considered a revert-and-consume-all-gas operation except for
// ErrExecutionReverted which means revert-and-keep-gas-left.
func (in *EVMInterpreter) Run(contract *Contract, input []byte, readOnly bool) (ret []byte, err error) {

	// Increment the call depth which is restricted to 1024
	in.evm.depth++
	defer func() { in.evm.depth-- }()

	// Make sure the readOnly is only set if we aren't in readOnly yet.
	// This makes also sure that the readOnly flag isn't removed for child calls.
	if readOnly && !in.readOnly {
		in.readOnly = true
		defer func() { in.readOnly = false }()
	}

	// Reset the previous call's return data. It's unimportant to preserve the old buffer
	// as every returning call will return new data anyway.
	in.returnData = nil

	// Don't bother with the execution if there's no code.
	if len(contract.Code) == 0 {
		return nil, nil
	}

	var (
		op          OpCode             // current opcode
		mem         = NewMemory()      // bound memory
		stack       = newstack()       // local stack
		returns     = newReturnStack() // local returns stack
		callContext = &callCtx{
			memory:   mem,
			stack:    stack,
			rstack:   returns,
			contract: contract,
		}
		// For optimisation reason we're using uint64 as the program counter.
		// It's theoretically possible to go above 2^64. The YP defines the PC
		// to be uint256. Practically much less so feasible.
		pc   = uint64(0) // program counter
		cost uint64
		// copies used by tracer
		pcCopy  uint64 // needed for the deferred Tracer
		gasCopy uint64 // for Tracer to log gas remaining before execution
		logged  bool   // deferred Tracer should ignore already logged steps
		res     []byte // result of the opcode execution function
	)
	// Don't move this deferrred function, it's placed before the capturestate-deferred method,
	// so that it get's executed _after_: the capturestate needs the stacks before
	// they are returned to the pools
	defer func() {
		returnStack(stack)
		returnRStack(returns)
	}()
	contract.Input = input

	if in.cfg.Debug {
		defer func() {
			if err != nil {
				if !logged {
					in.cfg.Tracer.CaptureState(in.evm, pcCopy, op, gasCopy, cost, mem, stack, returns, in.returnData, contract, in.evm.depth, err)
				} else {
					in.cfg.Tracer.CaptureFault(in.evm, pcCopy, op, gasCopy, cost, mem, stack, returns, contract, in.evm.depth, err)
				}
			}
		}()
	}
	// The Interpreter main run loop (contextual). This loop runs until either an
	// explicit STOP, RETURN or SELFDESTRUCT is executed, an error occurred during
	// the execution of one of the operations or until the done flag is set by the
	// parent context.
	steps := 0
	for {
		steps++
		if steps%1000 == 0 && atomic.LoadInt32(&in.evm.abort) != 0 {
			break
		}
		if in.cfg.Debug {
			// Capture pre-execution values for tracing.
			logged, pcCopy, gasCopy = false, pc, contract.Gas
		}

		// Get the operation from the jump table and validate the stack to ensure there are
		// enough stack items available to perform the operation.
		op = contract.GetOp(pc)
		operation := in.cfg.JumpTable[op]
		if !operation.valid {
			return nil, &ErrInvalidOpCode{opcode: op}
		}
		// Validate stack
		if sLen := stack.len(); sLen < operation.minStack {
			return nil, &ErrStackUnderflow{stackLen: sLen, required: operation.minStack}
		} else if sLen > operation.maxStack {
			return nil, &ErrStackOverflow{stackLen: sLen, limit: operation.maxStack}
		}
		// If the operation is valid, enforce and write restrictions
		if in.readOnly && in.evm.chainRules.IsByzantium {
			// If the interpreter is operating in readonly mode, make sure no
			// state-modifying operation is performed. The 3rd stack item
			// for a call operation is the value. Transferring value from one
			// account to the others means the state is modified and should also
			// return with an error.
			if operation.writes || (op == CALL && stack.Back(2).Sign() != 0) {
				return nil, ErrWriteProtection
			}
		}
		// Static portion of gas
		cost = operation.constantGas // For tracing
		if !in.evm.DontMeterGas && !contract.UseGas(operation.constantGas) {
			return nil, ErrOutOfGas
		}

		var memorySize uint64
		// calculate the new memory size and expand the memory to fit
		// the operation
		// Memory check needs to be done prior to evaluating the dynamic gas portion,
		// to detect calculation overflows
		if operation.memorySize != nil {
			memSize, overflow := operation.memorySize(stack)
			if overflow {
				return nil, ErrGasUintOverflow
			}
			// memory is expanded in words of 32 bytes. Gas
			// is also calculated in words.
			if memorySize, overflow = math.SafeMul(toWordSize(memSize), 32); overflow {
				return nil, ErrGasUintOverflow
			}
		}

		// Celo - don't meter gas if this is a ievmh call

		// Dynamic portion of gas
		// consume the gas and return an error if not enough gas is available.
		// cost is explicitly set so that the capture state defer method can get the proper cost
		if !in.evm.DontMeterGas && operation.dynamicGas != nil {
			var dynamicCost uint64
			dynamicCost, err = operation.dynamicGas(in.evm, contract, stack, mem, memorySize)
			cost += dynamicCost // total cost, for debug tracing
			if err != nil || !contract.UseGas(dynamicCost) {
				return nil, ErrOutOfGas
			}
		}
		if memorySize > 0 {
			mem.Resize(memorySize)
		}

		if in.cfg.Debug {
			in.cfg.Tracer.CaptureState(in.evm, pc, op, gasCopy, cost, mem, stack, returns, in.returnData, contract, in.evm.depth, err)
			logged = true
		}

		// execute the operation
		res, err = operation.execute(&pc, in, callContext)
		// if the operation clears the return data (e.g. it has returning data)
		// set the last return to the result of the operation.
		if operation.returns {
<<<<<<< HEAD
			if in.evm.chainRules.IsChurrito {
				in.returnData = common.CopyBytes(res)
			} else {
				in.returnData = res
			}
=======
			in.returnData = common.CopyBytes(res)
>>>>>>> 29569375
		}

		switch {
		case err != nil:
			return nil, err
		case operation.reverts:
			return res, ErrExecutionReverted
		case operation.halts:
			return res, nil
		case !operation.jumps:
			pc++
		}
	}
	return nil, nil
}

// CanRun tells if the contract, passed as an argument, can be
// run by the current interpreter.
func (in *EVMInterpreter) CanRun(code []byte) bool {
	return true
}<|MERGE_RESOLUTION|>--- conflicted
+++ resolved
@@ -289,15 +289,11 @@
 		// if the operation clears the return data (e.g. it has returning data)
 		// set the last return to the result of the operation.
 		if operation.returns {
-<<<<<<< HEAD
 			if in.evm.chainRules.IsChurrito {
 				in.returnData = common.CopyBytes(res)
 			} else {
 				in.returnData = res
 			}
-=======
-			in.returnData = common.CopyBytes(res)
->>>>>>> 29569375
 		}
 
 		switch {

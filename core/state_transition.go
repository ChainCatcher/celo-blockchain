// Copyright 2014 The go-ethereum Authors
// This file is part of the go-ethereum library.
//
// The go-ethereum library is free software: you can redistribute it and/or modify
// it under the terms of the GNU Lesser General Public License as published by
// the Free Software Foundation, either version 3 of the License, or
// (at your option) any later version.
//
// The go-ethereum library is distributed in the hope that it will be useful,
// but WITHOUT ANY WARRANTY; without even the implied warranty of
// MERCHANTABILITY or FITNESS FOR A PARTICULAR PURPOSE. See the
// GNU Lesser General Public License for more details.
//
// You should have received a copy of the GNU Lesser General Public License
// along with the go-ethereum library. If not, see <http://www.gnu.org/licenses/>.

package core

import (
	"fmt"
	"math"
	"math/big"

	"github.com/celo-org/celo-blockchain/common"
	"github.com/celo-org/celo-blockchain/common/hexutil"
	"github.com/celo-org/celo-blockchain/contracts"
	"github.com/celo-org/celo-blockchain/contracts/blockchain_parameters"
	"github.com/celo-org/celo-blockchain/contracts/currency"
	gpm "github.com/celo-org/celo-blockchain/contracts/gasprice_minimum"
	"github.com/celo-org/celo-blockchain/core/types"
	"github.com/celo-org/celo-blockchain/core/vm"
	"github.com/celo-org/celo-blockchain/core/vm/vmcontext"
	"github.com/celo-org/celo-blockchain/log"
	"github.com/celo-org/celo-blockchain/params"
)

/*
The State Transitioning Model

A state transition is a change made when a transaction is applied to the current world state
The state transitioning model does all the necessary work to work out a valid new state root.

1) Nonce handling
2) Pre pay gas
3) Create a new state object if the recipient is \0*32
4) Value transfer
== If contract creation ==
  4a) Attempt to run transaction data
  4b) If valid, use result as code for the new state object
== end ==
5) Run Script section
6) Derive new state root
*/
type StateTransition struct {
	gp              *GasPool
	msg             Message
	gas             uint64
	gasPrice        *big.Int
	initialGas      uint64
	value           *big.Int
	data            []byte
	state           vm.StateDB
	evm             *vm.EVM
	vmRunner        vm.EVMRunner
	gasPriceMinimum *big.Int
}

// Message represents a message sent to a contract.
type Message interface {
	From() common.Address
	To() *common.Address

	GasPrice() *big.Int
	Gas() uint64

	// FeeCurrency specifies the currency for gas and gateway fees.
	// nil correspond to Celo Gold (native currency).
	// All other values should correspond to ERC20 contract addresses extended to be compatible with gas payments.
	FeeCurrency() *common.Address
	GatewayFeeRecipient() *common.Address
	GatewayFee() *big.Int
	Value() *big.Int

	Nonce() uint64
	CheckNonce() bool
	Data() []byte

	// Whether this transaction omitted the 3 Celo-only fields (FeeCurrency & co.)
	EthCompatible() bool
}

func CheckEthCompatibility(msg Message) error {
	if msg.EthCompatible() && !(msg.FeeCurrency() == nil && msg.GatewayFeeRecipient() == nil && msg.GatewayFee().Sign() == 0) {
		return types.ErrEthCompatibleTransactionIsntCompatible
	}
	return nil
}

// ExecutionResult includes all output after executing given evm
// message no matter the execution itself is successful or not.
type ExecutionResult struct {
	UsedGas    uint64 // Total used gas but include the refunded gas
	Err        error  // Any error encountered during the execution(listed in core/vm/errors.go)
	ReturnData []byte // Returned data from evm(function result or data supplied with revert opcode)
}

// Unwrap returns the internal evm error which allows us for further
// analysis outside.
func (result *ExecutionResult) Unwrap() error {
	return result.Err
}

// Failed returns the indicator whether the execution is successful or not
func (result *ExecutionResult) Failed() bool { return result.Err != nil }

// Return is a helper function to help caller distinguish between revert reason
// and function return. Return returns the data after execution if no error occurs.
func (result *ExecutionResult) Return() []byte {
	if result.Err != nil {
		return nil
	}
	return common.CopyBytes(result.ReturnData)
}

// Revert returns the concrete revert reason if the execution is aborted by `REVERT`
// opcode. Note the reason can be nil if no data supplied with revert opcode.
func (result *ExecutionResult) Revert() []byte {
	if result.Err != vm.ErrExecutionReverted {
		return nil
	}
	return common.CopyBytes(result.ReturnData)
}

// IntrinsicGas computes the 'intrinsic gas' for a message with the given data.
func IntrinsicGas(data []byte, contractCreation bool, feeCurrency *common.Address, gasForAlternativeCurrency uint64, isEIP2028 bool) (uint64, error) {
	// Set the starting gas for the raw transaction
	var gas uint64
	if contractCreation {
		gas = params.TxGasContractCreation
	} else {
		gas = params.TxGas
	}
	// Bump the required gas by the amount of transactional data
	if len(data) > 0 {
		// Zero and non-zero bytes are priced differently
		var nz uint64
		for _, byt := range data {
			if byt != 0 {
				nz++
			}
		}
		// Make sure we don't exceed uint64 for all data combinations
		nonZeroGas := params.TxDataNonZeroGasFrontier
		if isEIP2028 {
			nonZeroGas = params.TxDataNonZeroGasEIP2028
		}

		if (math.MaxUint64-gas)/nonZeroGas < nz {
			log.Debug("IntrinsicGas", "gas uint overflow")
			return 0, ErrGasUintOverflow
		}
		gas += nz * nonZeroGas

		z := uint64(len(data)) - nz
		if (math.MaxUint64-gas)/params.TxDataZeroGas < z {
			log.Debug("IntrinsicGas", "gas uint overflow")
			return 0, ErrGasUintOverflow
		}
		gas += z * params.TxDataZeroGas
	}

	// This gas is used for charging user for one `debitFrom` transaction to deduct their balance in
	// non-native currency and two `creditTo` transactions, one covers for the  miner fee in
	// non-native currency at the end and the other covers for the user refund at the end.
	// A user might or might not have a gas refund at the end and even if they do the gas refund might
	// be smaller than maxGasForDebitAndCreditTransactions. We still decide to deduct and do the refund
	// since it makes the mining fee more consistent with respect to the gas fee. Otherwise, we would
	// have to expect the user to estimate the mining fee right or else end up losing
	// min(gas sent - gas charged, maxGasForDebitAndCreditTransactions) extra.
	// In this case, however, the user always ends up paying maxGasForDebitAndCreditTransactions
	// keeping it consistent.
	if feeCurrency != nil {
		if (math.MaxUint64 - gas) < gasForAlternativeCurrency {
			log.Debug("IntrinsicGas", "gas uint overflow")
			return 0, ErrGasUintOverflow
		}
		gas += gasForAlternativeCurrency
	}

	return gas, nil
}

// NewStateTransition initialises and returns a new state transition object.
func NewStateTransition(evm *vm.EVM, msg Message, gp *GasPool, vmRunner vm.EVMRunner) *StateTransition {
	gasPriceMinimum, _ := gpm.GetGasPriceMinimum(vmRunner, msg.FeeCurrency())

	return &StateTransition{
		gp:              gp,
		evm:             evm,
		vmRunner:        vmRunner,
		msg:             msg,
		gasPrice:        msg.GasPrice(),
		value:           msg.Value(),
		data:            msg.Data(),
		state:           evm.StateDB,
		gasPriceMinimum: gasPriceMinimum,
	}
}

// ApplyMessage computes the new state by applying the given message
// against the old state within the environment.
//
// ApplyMessage returns the bytes returned by any EVM execution (if it took place),
// the gas used (which includes gas refunds) and an error if it failed. An error always
// indicates a core error meaning that the message would always fail for that particular
// state and would never be accepted within a block.
func ApplyMessage(evm *vm.EVM, msg Message, gp *GasPool, vmRunner vm.EVMRunner) (*ExecutionResult, error) {
	log.Trace("Applying state transition message", "from", msg.From(), "nonce", msg.Nonce(), "to", msg.To(), "gas price", msg.GasPrice(), "fee currency", msg.FeeCurrency(), "gateway fee recipient", msg.GatewayFeeRecipient(), "gateway fee", msg.GatewayFee(), "gas", msg.Gas(), "value", msg.Value(), "data", msg.Data())
	return NewStateTransition(evm, msg, gp, vmRunner).TransitionDb()
}

// ApplyMessageWithoutGasPriceMinimum applies the given message with the gas price minimum
// set to zero. It's only for use in eth_call and eth_estimateGas, so that they can be used
// with gas price set to zero if the sender doesn't have funds to pay for gas.
// Returns the gas used (which does not include gas refunds) and an error if it failed.
func ApplyMessageWithoutGasPriceMinimum(evm *vm.EVM, msg Message, gp *GasPool, vmRunner vm.EVMRunner) (*ExecutionResult, error) {
	log.Trace("Applying state transition message without gas price minimum", "from", msg.From(), "nonce", msg.Nonce(), "to", msg.To(), "fee currency", msg.FeeCurrency(), "gateway fee recipient", msg.GatewayFeeRecipient(), "gateway fee", msg.GatewayFee(), "gas limit", msg.Gas(), "value", msg.Value(), "data", msg.Data())
	st := NewStateTransition(evm, msg, gp, vmRunner)
	st.gasPriceMinimum = common.Big0
	return st.TransitionDb()
}

// to returns the recipient of the message.
func (st *StateTransition) to() common.Address {
	if st.msg == nil || st.msg.To() == nil /* contract creation */ {
		return common.Address{}
	}
	return *st.msg.To()
}

<<<<<<< HEAD
// payFees deducts gas and gateway fees from sender balance and adds the purchased amount of gas to the state.
func (st *StateTransition) payFees() error {
	if !currency.IsWhitelisted(st.vmRunner, st.msg.FeeCurrency()) {
		log.Trace("Fee currency not whitelisted", "fee currency address", st.msg.FeeCurrency())
		return ErrNonWhitelistedFeeCurrency
	}

	feeVal := new(big.Int).Mul(new(big.Int).SetUint64(st.msg.Gas()), st.gasPrice)

	// If GatewayFeeRecipient is unspecified, the gateway fee value is ignore and the sender is not charged.
	if st.msg.GatewayFeeRecipient() != nil {
		feeVal.Add(feeVal, st.msg.GatewayFee())
	}

	if !st.canPayFee(st.msg.From(), feeVal, st.msg.FeeCurrency()) {
		return ErrInsufficientFundsForFees
=======
func (st *StateTransition) buyGas() error {
	mgval := new(big.Int).Mul(new(big.Int).SetUint64(st.msg.Gas()), st.gasPrice)
	if have, want := st.state.GetBalance(st.msg.From()), mgval; have.Cmp(want) < 0 {
		return fmt.Errorf("%w: address %v have %v want %v", ErrInsufficientFunds, st.msg.From().Hex(), have, want)
>>>>>>> e7872729
	}
	if err := st.gp.SubGas(st.msg.Gas()); err != nil {
		return err
	}

	st.initialGas = st.msg.Gas()
	st.gas += st.msg.Gas()
	err := st.debitFee(st.msg.From(), feeVal, st.msg.FeeCurrency())
	return err
}

func (st *StateTransition) canPayFee(accountOwner common.Address, fee *big.Int, feeCurrency *common.Address) bool {
	if feeCurrency == nil {
		return st.state.GetBalance(accountOwner).Cmp(fee) >= 0
	}

	balanceOf, err := currency.GetBalanceOf(st.vmRunner, accountOwner, *feeCurrency)

	if err != nil {
		return false
	}
	return balanceOf.Cmp(fee) > 0
}

func (st *StateTransition) debitGas(address common.Address, amount *big.Int, feeCurrency *common.Address) error {
	if amount.Cmp(big.NewInt(0)) == 0 {
		return nil
	}
	evm := st.evm
	// Function is "debitGasFees(address from, uint256 value)"
	// selector is first 4 bytes of keccak256 of "debitGasFees(address,uint256)"
	// Source:
	// pip3 install pyethereum
	// python3 -c 'from ethereum.utils import sha3; print(sha3("debitGasFees(address,uint256)")[0:4].hex())'
	functionSelector := hexutil.MustDecode("0x58cf9672")
	transactionData := common.GetEncodedAbi(functionSelector, [][]byte{common.AddressToAbi(address), common.AmountToAbi(amount)})

	// Run only primary evm.Call() with tracer
	if evm.GetDebug() {
		evm.SetDebug(false)
		defer func() { evm.SetDebug(true) }()
	}

	rootCaller := vm.AccountRef(common.HexToAddress("0x0"))
	// The caller was already charged for the cost of this operation via IntrinsicGas.
	_, leftoverGas, err := evm.Call(rootCaller, *feeCurrency, transactionData, params.MaxGasForDebitGasFeesTransactions, big.NewInt(0))
	gasUsed := params.MaxGasForDebitGasFeesTransactions - leftoverGas
	log.Trace("debitGasFees called", "feeCurrency", *feeCurrency, "gasUsed", gasUsed)
	return err
}

func (st *StateTransition) creditGasFees(
	from common.Address,
	feeRecipient common.Address,
	gatewayFeeRecipient *common.Address,
	communityFund common.Address,
	refund *big.Int,
	tipTxFee *big.Int,
	gatewayFee *big.Int,
	baseTxFee *big.Int,
	feeCurrency *common.Address) error {
	evm := st.evm
	// Function is "creditGasFees(address,address,address,address,uint256,uint256,uint256,uint256)"
	functionSelector := hexutil.MustDecode("0x6a30b253")
	transactionData := common.GetEncodedAbi(functionSelector, [][]byte{common.AddressToAbi(from), common.AddressToAbi(feeRecipient), common.AddressToAbi(*gatewayFeeRecipient), common.AddressToAbi(communityFund), common.AmountToAbi(refund), common.AmountToAbi(tipTxFee), common.AmountToAbi(gatewayFee), common.AmountToAbi(baseTxFee)})

	// Run only primary evm.Call() with tracer
	if evm.GetDebug() {
		evm.SetDebug(false)
		defer func() { evm.SetDebug(true) }()
	}

	rootCaller := vm.AccountRef(common.HexToAddress("0x0"))
	// The caller was already charged for the cost of this operation via IntrinsicGas.
	_, leftoverGas, err := evm.Call(rootCaller, *feeCurrency, transactionData, params.MaxGasForCreditGasFeesTransactions, big.NewInt(0))
	gasUsed := params.MaxGasForCreditGasFeesTransactions - leftoverGas
	log.Trace("creditGas called", "feeCurrency", *feeCurrency, "gasUsed", gasUsed)
	return err
}

func (st *StateTransition) debitFee(from common.Address, amount *big.Int, feeCurrency *common.Address) (err error) {
	log.Trace("Debiting fee", "from", from, "amount", amount, "feeCurrency", feeCurrency)
	// native currency
	if feeCurrency == nil {
		st.state.SubBalance(from, amount)
		return nil
	} else {
		return st.debitGas(from, amount, feeCurrency)
	}
}

func (st *StateTransition) preCheck() error {
	// Make sure this transaction's nonce is correct.
	if st.msg.CheckNonce() {
		stNonce := st.state.GetNonce(st.msg.From())
		if msgNonce := st.msg.Nonce(); stNonce < msgNonce {
			return fmt.Errorf("%w: address %v, tx: %d state: %d", ErrNonceTooHigh,
				st.msg.From().Hex(), msgNonce, stNonce)
		} else if stNonce > msgNonce {
			return fmt.Errorf("%w: address %v, tx: %d state: %d", ErrNonceTooLow,
				st.msg.From().Hex(), msgNonce, stNonce)
		}
	}

	// Make sure this transaction's gas price is valid.
	if st.gasPrice.Cmp(st.gasPriceMinimum) < 0 {
		log.Debug("Tx gas price is less than minimum", "minimum", st.gasPriceMinimum, "price", st.gasPrice)
		return ErrGasPriceDoesNotExceedMinimum
	}

	return nil
}

// TransitionDb will transition the state by applying the current message and
// returning the evm execution result with following fields.
//
// - used gas:
//      total gas used (including gas being refunded)
// - returndata:
//      the returned data from evm
// - concrete execution error:
//      various **EVM** error which aborts the execution,
//      e.g. ErrOutOfGas, ErrExecutionReverted
//
// However if any consensus issue encountered, return the error directly with
// nil evm execution result.
func (st *StateTransition) TransitionDb() (*ExecutionResult, error) {
	// First check this message satisfies all consensus rules before
	// applying the message. The rules include these clauses
	//
	// 0. If the message is from an eth-compatible transaction, that we support those
	//    and that none of the non-eth-compatible fields are present
	// 1. the nonce of the message caller is correct
	// 2. the gas price meets the minimum gas price
	// 3. caller has enough balance (in the right currency) to cover transaction fee
	// 4. the amount of gas required is available in the block
	// 5. the purchased gas is enough to cover intrinsic usage
	// 6. there is no overflow when calculating intrinsic gas
	// 7. caller has enough balance to cover asset transfer for **topmost** call

	// Clause 0
	if st.msg.EthCompatible() && !st.evm.ChainConfig().IsDonut(st.evm.BlockNumber) {
		return nil, ErrEthCompatibleTransactionsNotSupported
	}
	if err := CheckEthCompatibility(st.msg); err != nil {
		return nil, err
	}

	// Check clauses 1-2
	if err := st.preCheck(); err != nil {
		return nil, err
	}
	msg := st.msg
	sender := vm.AccountRef(msg.From())
<<<<<<< HEAD
	istanbul := st.evm.ChainConfig().IsIstanbul(st.evm.BlockNumber)
=======
	homestead := st.evm.ChainConfig().IsHomestead(st.evm.Context.BlockNumber)
	istanbul := st.evm.ChainConfig().IsIstanbul(st.evm.Context.BlockNumber)
>>>>>>> e7872729
	contractCreation := msg.To() == nil

	// Calculate intrinsic gas, check clauses 5-6
	gasForAlternativeCurrency := uint64(0)
	// If the fee currency is nil, do not retrieve the intrinsic gas adjustment from the chain state, as it will not be used.
	if msg.FeeCurrency() != nil {
		gasForAlternativeCurrency = blockchain_parameters.GetIntrinsicGasForAlternativeFeeCurrencyOrDefault(st.vmRunner)
	}
	gas, err := IntrinsicGas(st.data, contractCreation, msg.FeeCurrency(), gasForAlternativeCurrency, istanbul)
	if err != nil {
		return nil, err
	}
<<<<<<< HEAD

	// If the intrinsic gas is more than provided in the tx, return without failing.
	if gas > st.msg.Gas() {
		return nil, ErrIntrinsicGas
=======
	if st.gas < gas {
		return nil, fmt.Errorf("%w: have %d, want %d", ErrIntrinsicGas, st.gas, gas)
>>>>>>> e7872729
	}
	// Check clauses 3-4, pay the fees (which buys gas), and subtract the intrinsic gas
	err = st.payFees()
	if err != nil {
		log.Error("Transaction failed to buy gas", "err", err, "gas", gas)
		return nil, err
	}
	st.gas -= gas

<<<<<<< HEAD
	// Check clause 7
	if msg.Value().Sign() > 0 && !st.evm.CanTransfer(st.state, msg.From(), msg.Value()) {
		return nil, ErrInsufficientFundsForTransfer
=======
	// Check clause 6
	if msg.Value().Sign() > 0 && !st.evm.Context.CanTransfer(st.state, msg.From(), msg.Value()) {
		return nil, fmt.Errorf("%w: address %v", ErrInsufficientFundsForTransfer, msg.From().Hex())
>>>>>>> e7872729
	}
	var (
		ret   []byte
		vmerr error // vm errors do not effect consensus and are therefore not assigned to err
	)
	if contractCreation {
		ret, _, st.gas, vmerr = st.evm.Create(sender, st.data, st.gas, st.value)
	} else {
		// Increment the nonce for the next transaction
		st.state.SetNonce(msg.From(), st.state.GetNonce(sender.Address())+1)
		ret, st.gas, vmerr = st.evm.Call(sender, st.to(), st.data, st.gas, st.value)
	}

	st.refundGas()
<<<<<<< HEAD

	err = st.distributeTxFees()
	if err != nil {
		return nil, err
	}
=======
	st.state.AddBalance(st.evm.Context.Coinbase, new(big.Int).Mul(new(big.Int).SetUint64(st.gasUsed()), st.gasPrice))
>>>>>>> e7872729

	return &ExecutionResult{
		UsedGas:    st.gasUsed(),
		Err:        vmerr,
		ReturnData: ret,
	}, nil
}

// distributeTxFees calculates the amounts and recipients of transaction fees and credits the accounts.
func (st *StateTransition) distributeTxFees() error {
	// Run only primary evm.Call() with tracer
	if st.evm.GetDebug() {
		st.evm.SetDebug(false)
		defer func() { st.evm.SetDebug(true) }()
	}

	// Determine the refund and transaction fee to be distributed.
	refund := new(big.Int).Mul(new(big.Int).SetUint64(st.gas), st.gasPrice)
	gasUsed := new(big.Int).SetUint64(st.gasUsed())
	totalTxFee := new(big.Int).Mul(gasUsed, st.gasPrice)
	from := st.msg.From()

	// Divide the transaction into a base (the minimum transaction fee) and tip (any extra).
	baseTxFee := new(big.Int).Mul(gasUsed, st.gasPriceMinimum)
	tipTxFee := new(big.Int).Sub(totalTxFee, baseTxFee)
	feeCurrency := st.msg.FeeCurrency()

	gatewayFeeRecipient := st.msg.GatewayFeeRecipient()
	if gatewayFeeRecipient == nil {
		gatewayFeeRecipient = &common.ZeroAddress
	}

	caller := &vmcontext.SharedEVMRunner{EVM: st.evm}
	governanceAddress, err := contracts.GetRegisteredAddress(caller, params.GovernanceRegistryId)
	if err != nil {
		if err != contracts.ErrSmartContractNotDeployed && err != contracts.ErrRegistryContractNotDeployed {
			return err
		}
		log.Trace("Cannot credit gas fee to community fund: refunding fee to sender", "error", err, "fee", baseTxFee)
		governanceAddress = common.ZeroAddress
		refund.Add(refund, baseTxFee)
		baseTxFee = new(big.Int)
	}

	log.Trace("distributeTxFees", "from", from, "refund", refund, "feeCurrency", st.msg.FeeCurrency(),
		"gatewayFeeRecipient", *gatewayFeeRecipient, "gatewayFee", st.msg.GatewayFee(),
		"coinbaseFeeRecipient", st.evm.Coinbase, "coinbaseFee", tipTxFee,
		"comunityFundRecipient", governanceAddress, "communityFundFee", baseTxFee)
	if feeCurrency == nil {
		if gatewayFeeRecipient != &common.ZeroAddress {
			st.state.AddBalance(*gatewayFeeRecipient, st.msg.GatewayFee())
		}
		if governanceAddress != common.ZeroAddress {
			st.state.AddBalance(governanceAddress, baseTxFee)
		}
		st.state.AddBalance(st.evm.Coinbase, tipTxFee)
		st.state.AddBalance(from, refund)
	} else {
		if err = st.creditGasFees(from, st.evm.Coinbase, gatewayFeeRecipient, governanceAddress, refund, tipTxFee, st.msg.GatewayFee(), baseTxFee, feeCurrency); err != nil {
			log.Error("Error crediting", "from", from, "coinbase", st.evm.Coinbase, "gateway", gatewayFeeRecipient, "fund", governanceAddress)
			return err
		}

	}
	return nil
}

// refundGas adds unused gas back the state transition and gas pool.
func (st *StateTransition) refundGas() {
	refund := st.state.GetRefund()
	// Apply refund counter, capped to half of the used gas.
	if refund > st.gasUsed()/2 {
		refund = st.gasUsed() / 2
	}

	st.gas += refund
	// Also return remaining gas to the block gas counter so it is
	// available for the next transaction.
	st.gp.AddGas(st.gas)
}

// gasUsed returns the amount of gas used up by the state transition.
func (st *StateTransition) gasUsed() uint64 {
	return st.initialGas - st.gas
}<|MERGE_RESOLUTION|>--- conflicted
+++ resolved
@@ -238,7 +238,6 @@
 	return *st.msg.To()
 }
 
-<<<<<<< HEAD
 // payFees deducts gas and gateway fees from sender balance and adds the purchased amount of gas to the state.
 func (st *StateTransition) payFees() error {
 	if !currency.IsWhitelisted(st.vmRunner, st.msg.FeeCurrency()) {
@@ -255,12 +254,6 @@
 
 	if !st.canPayFee(st.msg.From(), feeVal, st.msg.FeeCurrency()) {
 		return ErrInsufficientFundsForFees
-=======
-func (st *StateTransition) buyGas() error {
-	mgval := new(big.Int).Mul(new(big.Int).SetUint64(st.msg.Gas()), st.gasPrice)
-	if have, want := st.state.GetBalance(st.msg.From()), mgval; have.Cmp(want) < 0 {
-		return fmt.Errorf("%w: address %v have %v want %v", ErrInsufficientFunds, st.msg.From().Hex(), have, want)
->>>>>>> e7872729
 	}
 	if err := st.gp.SubGas(st.msg.Gas()); err != nil {
 		return err
@@ -402,7 +395,7 @@
 	// 7. caller has enough balance to cover asset transfer for **topmost** call
 
 	// Clause 0
-	if st.msg.EthCompatible() && !st.evm.ChainConfig().IsDonut(st.evm.BlockNumber) {
+	if st.msg.EthCompatible() && !st.evm.ChainConfig().IsDonut(st.evm.Context.BlockNumber) {
 		return nil, ErrEthCompatibleTransactionsNotSupported
 	}
 	if err := CheckEthCompatibility(st.msg); err != nil {
@@ -415,12 +408,7 @@
 	}
 	msg := st.msg
 	sender := vm.AccountRef(msg.From())
-<<<<<<< HEAD
-	istanbul := st.evm.ChainConfig().IsIstanbul(st.evm.BlockNumber)
-=======
-	homestead := st.evm.ChainConfig().IsHomestead(st.evm.Context.BlockNumber)
 	istanbul := st.evm.ChainConfig().IsIstanbul(st.evm.Context.BlockNumber)
->>>>>>> e7872729
 	contractCreation := msg.To() == nil
 
 	// Calculate intrinsic gas, check clauses 5-6
@@ -433,15 +421,10 @@
 	if err != nil {
 		return nil, err
 	}
-<<<<<<< HEAD
 
 	// If the intrinsic gas is more than provided in the tx, return without failing.
 	if gas > st.msg.Gas() {
-		return nil, ErrIntrinsicGas
-=======
-	if st.gas < gas {
-		return nil, fmt.Errorf("%w: have %d, want %d", ErrIntrinsicGas, st.gas, gas)
->>>>>>> e7872729
+		return nil, fmt.Errorf("%w: have %d, want %d", ErrIntrinsicGas, st.msg.Gas(), gas)
 	}
 	// Check clauses 3-4, pay the fees (which buys gas), and subtract the intrinsic gas
 	err = st.payFees()
@@ -451,15 +434,9 @@
 	}
 	st.gas -= gas
 
-<<<<<<< HEAD
 	// Check clause 7
-	if msg.Value().Sign() > 0 && !st.evm.CanTransfer(st.state, msg.From(), msg.Value()) {
-		return nil, ErrInsufficientFundsForTransfer
-=======
-	// Check clause 6
 	if msg.Value().Sign() > 0 && !st.evm.Context.CanTransfer(st.state, msg.From(), msg.Value()) {
 		return nil, fmt.Errorf("%w: address %v", ErrInsufficientFundsForTransfer, msg.From().Hex())
->>>>>>> e7872729
 	}
 	var (
 		ret   []byte
@@ -474,15 +451,11 @@
 	}
 
 	st.refundGas()
-<<<<<<< HEAD
 
 	err = st.distributeTxFees()
 	if err != nil {
 		return nil, err
 	}
-=======
-	st.state.AddBalance(st.evm.Context.Coinbase, new(big.Int).Mul(new(big.Int).SetUint64(st.gasUsed()), st.gasPrice))
->>>>>>> e7872729
 
 	return &ExecutionResult{
 		UsedGas:    st.gasUsed(),
@@ -529,7 +502,7 @@
 
 	log.Trace("distributeTxFees", "from", from, "refund", refund, "feeCurrency", st.msg.FeeCurrency(),
 		"gatewayFeeRecipient", *gatewayFeeRecipient, "gatewayFee", st.msg.GatewayFee(),
-		"coinbaseFeeRecipient", st.evm.Coinbase, "coinbaseFee", tipTxFee,
+		"coinbaseFeeRecipient", st.evm.Context.Coinbase, "coinbaseFee", tipTxFee,
 		"comunityFundRecipient", governanceAddress, "communityFundFee", baseTxFee)
 	if feeCurrency == nil {
 		if gatewayFeeRecipient != &common.ZeroAddress {
@@ -538,11 +511,11 @@
 		if governanceAddress != common.ZeroAddress {
 			st.state.AddBalance(governanceAddress, baseTxFee)
 		}
-		st.state.AddBalance(st.evm.Coinbase, tipTxFee)
+		st.state.AddBalance(st.evm.Context.Coinbase, tipTxFee)
 		st.state.AddBalance(from, refund)
 	} else {
-		if err = st.creditGasFees(from, st.evm.Coinbase, gatewayFeeRecipient, governanceAddress, refund, tipTxFee, st.msg.GatewayFee(), baseTxFee, feeCurrency); err != nil {
-			log.Error("Error crediting", "from", from, "coinbase", st.evm.Coinbase, "gateway", gatewayFeeRecipient, "fund", governanceAddress)
+		if err = st.creditGasFees(from, st.evm.Context.Coinbase, gatewayFeeRecipient, governanceAddress, refund, tipTxFee, st.msg.GatewayFee(), baseTxFee, feeCurrency); err != nil {
+			log.Error("Error crediting", "from", from, "coinbase", st.evm.Context.Coinbase, "gateway", gatewayFeeRecipient, "fund", governanceAddress)
 			return err
 		}
 

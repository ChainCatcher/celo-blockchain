// Copyright 2018 The go-ethereum Authors
// This file is part of the go-ethereum library.
//
// The go-ethereum library is free software: you can redistribute it and/or modify
// it under the terms of the GNU Lesser General Public License as published by
// the Free Software Foundation, either version 3 of the License, or
// (at your option) any later version.
//
// The go-ethereum library is distributed in the hope that it will be useful,
// but WITHOUT ANY WARRANTY; without even the implied warranty of
// MERCHANTABILITY or FITNESS FOR A PARTICULAR PURPOSE. See the
// GNU Lesser General Public License for more details.
//
// You should have received a copy of the GNU Lesser General Public License
// along with the go-ethereum library. If not, see <http://www.gnu.org/licenses/>.

package miner

import (
	"fmt"
	"math/big"
	"math/rand"
	"sync/atomic"
	"testing"
	"time"

	bls "github.com/celo-org/bls-zexe/go"
	"github.com/ethereum/go-ethereum/accounts"
	"github.com/ethereum/go-ethereum/common"
	"github.com/ethereum/go-ethereum/consensus"
	"github.com/ethereum/go-ethereum/consensus/clique"
	"github.com/ethereum/go-ethereum/consensus/consensustest"
	"github.com/ethereum/go-ethereum/consensus/ethash"
	"github.com/ethereum/go-ethereum/consensus/istanbul"
	istanbulBackend "github.com/ethereum/go-ethereum/consensus/istanbul/backend"
	"github.com/ethereum/go-ethereum/core"
	"github.com/ethereum/go-ethereum/core/rawdb"
	"github.com/ethereum/go-ethereum/core/types"
	"github.com/ethereum/go-ethereum/core/vm"
	blscrypto "github.com/ethereum/go-ethereum/crypto/bls"

	"github.com/ethereum/go-ethereum/contract_comm"
	"github.com/ethereum/go-ethereum/crypto"
	"github.com/ethereum/go-ethereum/ethdb"
	"github.com/ethereum/go-ethereum/event"
	"github.com/ethereum/go-ethereum/params"
)

const (
	// testCode is the testing contract binary code which will initialises some
	// variables in constructor
	testCode = "0x60806040527fffffffffffffffffffffffffffffffffffffffffffffffffffffffffffffff0060005534801561003457600080fd5b5060fc806100436000396000f3fe6080604052348015600f57600080fd5b506004361060325760003560e01c80630c4dae8814603757806398a213cf146053575b600080fd5b603d607e565b6040518082815260200191505060405180910390f35b607c60048036036020811015606757600080fd5b81019080803590602001909291905050506084565b005b60005481565b806000819055507fe9e44f9f7da8c559de847a3232b57364adc0354f15a2cd8dc636d54396f9587a6000546040518082815260200191505060405180910390a15056fea265627a7a723058208ae31d9424f2d0bc2a3da1a5dd659db2d71ec322a17db8f87e19e209e3a1ff4a64736f6c634300050a0032"

	// testGas is the gas required for contract deployment.
	testGas = 144109
)

var (
	// Test chain configurations
	testTxPoolConfig    core.TxPoolConfig
	ethashChainConfig   *params.ChainConfig
	cliqueChainConfig   *params.ChainConfig
	istanbulChainConfig *params.ChainConfig

	// Test accounts
	testBankKey, _  = crypto.GenerateKey()
	testBankAddress = crypto.PubkeyToAddress(testBankKey.PublicKey)
	testBankFunds   = big.NewInt(1000000000000000000)

	testUserKey, _  = crypto.GenerateKey()
	testUserAddress = crypto.PubkeyToAddress(testUserKey.PublicKey)

	// Test transactions
	pendingTxs []*types.Transaction
	newTxs     []*types.Transaction

	testConfig = &Config{
		Recommit: time.Second,
		GasFloor: 0,
		GasCeil:  0,
	}
)

func init() {
	testTxPoolConfig = core.DefaultTxPoolConfig
	testTxPoolConfig.Journal = ""
	ethashChainConfig = params.TestChainConfig
	cliqueChainConfig = params.TestChainConfig
	cliqueChainConfig.Clique = &params.CliqueConfig{
		Period: 10,
		Epoch:  30000,
	}
	istanbulChainConfig = params.TestChainConfig
	istanbulChainConfig.Istanbul = &params.IstanbulConfig{
		Epoch:          30000,
		ProposerPolicy: 0,
	}

	tx1, _ := types.SignTx(types.NewTransaction(0, testUserAddress, big.NewInt(1000), params.TxGas, nil, nil, nil, nil, nil), types.HomesteadSigner{}, testBankKey)
	pendingTxs = append(pendingTxs, tx1)
	tx2, _ := types.SignTx(types.NewTransaction(1, testUserAddress, big.NewInt(1000), params.TxGas, nil, nil, nil, nil, nil), types.HomesteadSigner{}, testBankKey)
	newTxs = append(newTxs, tx2)
	rand.Seed(time.Now().UnixNano())
}

// testWorkerBackend implements worker.Backend interfaces and wraps all information needed during the testing.
type testWorkerBackend struct {
	accountManager *accounts.Manager
	db             ethdb.Database
	txPool         *core.TxPool
	chain          *core.BlockChain
	testTxFeed     event.Feed
	genesis        *core.Genesis
	uncleBlock     *types.Block
}

func newTestWorkerBackend(t *testing.T, chainConfig *params.ChainConfig, engine consensus.Engine, db ethdb.Database, n int) *testWorkerBackend {
	var gspec = core.Genesis{
		Config: chainConfig,
		Alloc:  core.GenesisAlloc{testBankAddress: {Balance: testBankFunds}},
	}

	switch e := engine.(type) {
	case *clique.Clique:
		gspec.ExtraData = make([]byte, 52+common.AddressLength+crypto.SignatureLength)
		copy(gspec.ExtraData[52:52+common.AddressLength], testBankAddress.Bytes())
		e.Authorize(testBankAddress, func(account accounts.Account, s string, data []byte) ([]byte, error) {
			return crypto.Sign(crypto.Keccak256(data), testBankKey)
		})
	case *ethash.Ethash:
	case *istanbulBackend.Backend:
		blsPrivateKey, _ := blscrypto.ECDSAToBLS(testBankKey)
		blsPublicKey, _ := blscrypto.PrivateToPublic(blsPrivateKey)
		istanbulBackend.AppendValidatorsToGenesisBlock(&gspec, []istanbul.ValidatorData{
			{
				Address:      testBankAddress,
				BLSPublicKey: blsPublicKey,
			},
		})

		gspec.Mixhash = types.IstanbulDigest
		gspec.Difficulty = big.NewInt(1)
	default:
		t.Fatalf("unexpected consensus engine type: %T", engine)
	}
	genesis := gspec.MustCommit(db)

	chain, _ := core.NewBlockChain(db, &core.CacheConfig{TrieDirtyDisabled: true}, gspec.Config, engine, vm.Config{}, nil)
	contract_comm.SetInternalEVMHandler(chain)

	txpool := core.NewTxPool(testTxPoolConfig, chainConfig, chain)

	// If istanbul engine used, set the objects in that engine
	if istanbul, ok := engine.(consensus.Istanbul); ok {
		istanbul.SetChain(chain, chain.CurrentBlock)
	}

	// Generate a small n-block chain and an uncle block for it
	if n > 0 {
		blocks, _ := core.GenerateChain(chainConfig, genesis, engine, db, n, func(i int, gen *core.BlockGen) {
			gen.SetCoinbase(testBankAddress)
		})
		if _, err := chain.InsertChain(blocks); err != nil {
			t.Fatalf("failed to insert origin chain: %v", err)
		}
	}
	parent := genesis
	if n > 0 {
		parent = chain.GetBlockByHash(chain.CurrentBlock().ParentHash())
	}
	blocks, _ := core.GenerateChain(chainConfig, parent, engine, db, 1, func(i int, gen *core.BlockGen) {
		gen.SetCoinbase(testUserAddress)
	})
	var backends []accounts.Backend
	accountManager := accounts.NewManager(&accounts.Config{InsecureUnlockAllowed: true}, backends...)

	return &testWorkerBackend{
		accountManager: accountManager,
		db:             db,
		chain:          chain,
		txPool:         txpool,
		genesis:        &gspec,
		uncleBlock:     blocks[0],
	}
}

func (b *testWorkerBackend) AccountManager() *accounts.Manager { return b.accountManager }
func (b *testWorkerBackend) BlockChain() *core.BlockChain      { return b.chain }
func (b *testWorkerBackend) TxPool() *core.TxPool              { return b.txPool }
func (b *testWorkerBackend) PostChainEvents(events []interface{}) {
	b.chain.PostChainEvents(events, nil)
}

func (b *testWorkerBackend) newRandomUncle() *types.Block {
	var parent *types.Block
	cur := b.chain.CurrentBlock()
	if cur.NumberU64() == 0 {
		parent = b.chain.Genesis()
	} else {
		parent = b.chain.GetBlockByHash(b.chain.CurrentBlock().ParentHash())
	}
	blocks, _ := core.GenerateChain(b.chain.Config(), parent, b.chain.Engine(), b.db, 1, func(i int, gen *core.BlockGen) {
		var addr = make([]byte, common.AddressLength)
		rand.Read(addr)
		gen.SetCoinbase(common.BytesToAddress(addr))
	})
	return blocks[0]
}

func (b *testWorkerBackend) newRandomTx(creation bool) *types.Transaction {
	var tx *types.Transaction
	if creation {
		tx, _ = types.SignTx(types.NewContractCreation(b.txPool.Nonce(testBankAddress), big.NewInt(0), testGas, nil, nil, nil, common.FromHex(testCode)), types.HomesteadSigner{}, testBankKey)
	} else {
		tx, _ = types.SignTx(types.NewTransaction(b.txPool.Nonce(testBankAddress), testUserAddress, big.NewInt(1000), params.TxGas, nil, nil, nil, nil), types.HomesteadSigner{}, testBankKey)
	}
	return tx
}

func newTestWorker(t *testing.T, chainConfig *params.ChainConfig, engine consensus.Engine, db ethdb.Database, blocks int, shouldAddPendingTxs bool) (*worker, *testWorkerBackend) {
	backend := newTestWorkerBackend(t, chainConfig, engine, db, blocks)
	if shouldAddPendingTxs {
		backend.txPool.AddLocals(pendingTxs)
	}
	w := newWorker(testConfig, chainConfig, engine, backend, new(event.TypeMux), nil, &backend.db, false)
	w.setEtherbase(testBankAddress)
	return w, backend
}

func TestGenerateBlockAndImportEthash(t *testing.T) {
	testGenerateBlockAndImport(t, false)
}

func TestGenerateBlockAndImportClique(t *testing.T) {
	testGenerateBlockAndImport(t, true)
}

func testGenerateBlockAndImport(t *testing.T, isClique bool) {
	var (
		engine      consensus.Engine
		chainConfig *params.ChainConfig
		db          = rawdb.NewMemoryDatabase()
	)
	if isClique {
		chainConfig = params.AllCliqueProtocolChanges
		chainConfig.Clique = &params.CliqueConfig{Period: 1, Epoch: 30000}
		engine = clique.New(chainConfig.Clique, db)
	} else {
		chainConfig = params.AllEthashProtocolChanges
		engine = ethash.NewFaker()
	}

	w, b := newTestWorker(t, chainConfig, engine, db, 0, true)
	defer w.close()

	db2 := rawdb.NewMemoryDatabase()
	b.genesis.MustCommit(db2)
	chain, _ := core.NewBlockChain(db2, nil, b.chain.Config(), engine, vm.Config{}, nil)
	defer chain.Stop()

	loopErr := make(chan error)
	newBlock := make(chan struct{})
	listenNewBlock := func() {
		sub := w.mux.Subscribe(core.NewMinedBlockEvent{})
		defer sub.Unsubscribe()

		for item := range sub.Chan() {
			block := item.Data.(core.NewMinedBlockEvent).Block
			_, err := chain.InsertChain([]*types.Block{block})
			if err != nil {
				loopErr <- fmt.Errorf("failed to insert new mined block:%d, error:%v", block.NumberU64(), err)
			}
			newBlock <- struct{}{}
		}
	}
	// Ignore empty commit here for less noise
	w.skipSealHook = func(task *task) bool {
		return len(task.receipts) == 0
	}
	w.start() // Start mining!
	go listenNewBlock()

	for i := 0; i < 5; i++ {
		b.txPool.AddLocal(b.newRandomTx(true))
		b.txPool.AddLocal(b.newRandomTx(false))
		b.PostChainEvents([]interface{}{core.ChainSideEvent{Block: b.newRandomUncle()}})
		b.PostChainEvents([]interface{}{core.ChainSideEvent{Block: b.newRandomUncle()}})
		select {
		case e := <-loopErr:
			t.Fatal(e)
		case <-newBlock:
		case <-time.NewTimer(3 * time.Second).C: // Worker needs 1s to include new changes.
			t.Fatalf("timeout")
		}
	}
}

func getAuthorizedIstanbulEngine() consensus.Istanbul {

	signerFn := func(_ accounts.Account, mimeType string, data []byte) ([]byte, error) {
		return crypto.Sign(data, testBankKey)
	}

	signHashBLSFn := func(_ accounts.Account, data []byte) ([]byte, error) {
		privateKeyBytes, err := blscrypto.ECDSAToBLS(testBankKey)
		if err != nil {
			return nil, err
		}

		privateKey, err := bls.DeserializePrivateKey(privateKeyBytes)
		if err != nil {
			return nil, err
		}
		defer privateKey.Destroy()

		signature, err := privateKey.SignMessage(data, []byte{}, false)
		if err != nil {
			return nil, err
		}
		defer signature.Destroy()
		signatureBytes, err := signature.Serialize()
		if err != nil {
			return nil, err
		}

		return signatureBytes, nil
	}

	signMessageBLSFn := func(_ accounts.Account, msg []byte, extraData []byte) ([]byte, error) {
		privateKeyBytes, err := blscrypto.ECDSAToBLS(testBankKey)
		if err != nil {
			return nil, err
		}

		privateKey, err := bls.DeserializePrivateKey(privateKeyBytes)
		if err != nil {
			return nil, err
		}
		defer privateKey.Destroy()

		signature, err := privateKey.SignMessage(msg, extraData, true)
		if err != nil {
			return nil, err
		}
		defer signature.Destroy()
		signatureBytes, err := signature.Serialize()
		if err != nil {
			return nil, err
		}

		return signatureBytes, nil
	}

<<<<<<< HEAD
	cfg := *istanbul.DefaultConfig
	cfg.ValidatorEnodeDBPath = ""
	engine := istanbulBackend.New(&cfg, rawdb.NewMemoryDatabase())
=======
	config := istanbul.DefaultConfig
	config.RoundStateDBPath = ""
	config.ValidatorEnodeDBPath = ""

	engine := istanbulBackend.New(istanbul.DefaultConfig, ethdb.NewMemDatabase())
	engine.(*istanbulBackend.Backend).SetBroadcaster(&consensustest.MockBroadcaster{})
	engine.(*istanbulBackend.Backend).SetP2PServer(&consensustest.MockP2PServer{})
>>>>>>> 3f005615
	engine.(*istanbulBackend.Backend).Authorize(crypto.PubkeyToAddress(testBankKey.PublicKey), signerFn, signHashBLSFn, signMessageBLSFn)
	return engine
}

<<<<<<< HEAD
=======
func TestPendingStateAndBlockIstanbul(t *testing.T) {
	testPendingStateAndBlock(t, cliqueChainConfig, getAuthorizedIstanbulEngine())
}

func testPendingStateAndBlock(t *testing.T, chainConfig *params.ChainConfig, engine consensus.Engine) {
	defer engine.Close()

	w, b := newTestWorker(t, chainConfig, engine, 0, true)
	defer w.close()

	// Ensure snapshot has been updated.
	time.Sleep(200 * time.Millisecond)
	block, state := w.pending()
	if block.NumberU64() != 1 {
		t.Errorf("block number mismatch: have %d, want %d", block.NumberU64(), 1)
	}
	if balance := state.GetBalance(testUserAddress); balance.Cmp(big.NewInt(1000)) != 0 {
		t.Errorf("account balance mismatch: have %d, want %d", balance, 1000)
	}
	b.txPool.AddLocals(newTxs)

	// Ensure the new tx events has been processed
	time.Sleep(200 * time.Millisecond)
	block, state = w.pending()
	if balance := state.GetBalance(testUserAddress); balance.Cmp(big.NewInt(2000)) != 0 {
		t.Errorf("account balance mismatch: have %d, want %d", balance, 2000)
	}
}

>>>>>>> 3f005615
func TestEmptyWorkEthash(t *testing.T) {
	// TODO(nambrot): Fix this
	t.Skip("Disabled due to flakyness")
	testEmptyWork(t, ethashChainConfig, ethash.NewFaker(), true, true)
	testEmptyWork(t, ethashChainConfig, ethash.NewFaker(), true, false)
}

func TestEmptyWorkClique(t *testing.T) {
	t.Skip("Disabled due to flakyness")
	testEmptyWork(t, cliqueChainConfig, clique.New(cliqueChainConfig.Clique, rawdb.NewMemoryDatabase()), true, true)
	testEmptyWork(t, cliqueChainConfig, clique.New(cliqueChainConfig.Clique, rawdb.NewMemoryDatabase()), true, false)
}

func TestEmptyWorkIstanbul(t *testing.T) {
	// TODO(nambrot): Fix this
	t.Skip("Disabled due to flakyness")
	testEmptyWork(t, istanbulChainConfig, getAuthorizedIstanbulEngine(), false, true)
	testEmptyWork(t, istanbulChainConfig, getAuthorizedIstanbulEngine(), true, false)
}

func testEmptyWork(t *testing.T, chainConfig *params.ChainConfig, engine consensus.Engine, expectEmptyBlock bool, shouldAddPendingTxs bool) {
	defer engine.Close()

	w, _ := newTestWorker(t, chainConfig, engine, rawdb.NewMemoryDatabase(), 0, shouldAddPendingTxs)
	defer w.close()

	var (
		taskIndex int
		taskCh    = make(chan struct{}, 2)
	)
	checkEqual := func(t *testing.T, task *task, index int) {
		// The first empty work without any txs included
		receiptLen, balance := 0, big.NewInt(0)

		// if !expectEmptyBlock || (index == 1 && shouldAddPendingTxs) {
		if index == 1 {
			// The second full work with 1 tx included
			receiptLen, balance = 1, big.NewInt(1000)
		}

		if len(task.receipts) != receiptLen {
			t.Fatalf("receipt number mismatch: have %d, want %d", len(task.receipts), receiptLen)
		}
		if task.state.GetBalance(testUserAddress).Cmp(balance) != 0 {
			t.Fatalf("account balance mismatch: have %d, want %d", task.state.GetBalance(testUserAddress), balance)
		}
	}
	w.newTaskHook = func(task *task) {
		if task.block.NumberU64() == 1 {
			checkEqual(t, task, taskIndex)
			taskIndex += 1
			taskCh <- struct{}{}
		}
	}
	w.skipSealHook = func(task *task) bool { return true }
	w.fullTaskHook = func() {
		// Aarch64 unit tests are running in a VM on travis, they must
		// be given more time to execute.
		time.Sleep(time.Second)
	}
	w.start() // Start mining!
	expectedTasksLen := 1
	if shouldAddPendingTxs && expectEmptyBlock {
		expectedTasksLen = 2
	}
	for i := 0; i < expectedTasksLen; i += 1 {
		select {
		case <-taskCh:
		case <-time.NewTimer(3 * time.Second).C:
			t.Error("new task timeout")
		}
	}

	select {
	case <-taskCh:
		t.Error("should have not received another task")
	case <-time.NewTimer(time.Second).C:
	}
}

func TestStreamUncleBlock(t *testing.T) {
	ethash := ethash.NewFaker()
	defer ethash.Close()

	w, b := newTestWorker(t, ethashChainConfig, ethash, rawdb.NewMemoryDatabase(), 1, true)
	defer w.close()

	var taskCh = make(chan struct{})

	taskIndex := 0
	w.newTaskHook = func(task *task) {
		if task.block.NumberU64() == 2 {
			// The first task is an empty task, the second
			// one has 1 pending tx, the third one has 1 tx
			// and 1 uncle.
			if taskIndex == 2 {
				have := task.block.Header().UncleHash
				want := types.CalcUncleHash([]*types.Header{b.uncleBlock.Header()})
				if have != want {
					t.Errorf("uncle hash mismatch: have %s, want %s", have.Hex(), want.Hex())
				}
			}
			taskCh <- struct{}{}
			taskIndex += 1
		}
	}
	w.skipSealHook = func(task *task) bool {
		return true
	}
	w.fullTaskHook = func() {
		time.Sleep(100 * time.Millisecond)
	}
	w.start()

	for i := 0; i < 2; i += 1 {
		select {
		case <-taskCh:
		case <-time.NewTimer(time.Second).C:
			t.Error("new task timeout")
		}
	}

	b.PostChainEvents([]interface{}{core.ChainSideEvent{Block: b.uncleBlock}})
	select {
	case <-taskCh:
	case <-time.NewTimer(time.Second).C:
		t.Error("new task timeout")
	}
}

func TestRegenerateMiningBlockEthash(t *testing.T) {
	testRegenerateMiningBlock(t, ethashChainConfig, ethash.NewFaker())
}

func TestRegenerateMiningBlockClique(t *testing.T) {
	testRegenerateMiningBlock(t, cliqueChainConfig, clique.New(cliqueChainConfig.Clique, rawdb.NewMemoryDatabase()))
}

// For Ethhash and Clique, it is safe and even desired to start another seal process in the presence of new transactions
// that potentially increase the fee revenue for the sealer. In Istanbul, that is not possible and even counter productive
// as proposing another block after having already done so is clearly byzantine behavior.
func TestRegenerateMiningBlockIstanbul(t *testing.T) {
	chainConfig := istanbulChainConfig
	engine := getAuthorizedIstanbulEngine()

	defer engine.Close()

	w, b := newTestWorker(t, chainConfig, engine, rawdb.NewMemoryDatabase(), 0, true)
	defer w.close()

	var taskCh = make(chan struct{})

	taskIndex := 0
	w.newTaskHook = func(task *task) {
		if task.block.NumberU64() == 1 {
			receiptLen, balance := 1, big.NewInt(1000)
			if len(task.receipts) != receiptLen {
				t.Errorf("receipt number mismatch: have %d, want %d", len(task.receipts), receiptLen)
			}
			if task.state.GetBalance(testUserAddress).Cmp(balance) != 0 {
				t.Errorf("account balance mismatch: have %d, want %d", task.state.GetBalance(testUserAddress), balance)
			}
			taskCh <- struct{}{}
			taskIndex += 1
		}
	}
	w.skipSealHook = func(task *task) bool {
		return true
	}
	w.fullTaskHook = func() {
		time.Sleep(100 * time.Millisecond)
	}

	w.start()
	// expect one work
	select {
	case <-taskCh:
	case <-time.NewTimer(time.Second).C:
		t.Error("new task timeout")
	}

	b.txPool.AddLocals(newTxs)
	time.Sleep(time.Second)

	select {
	case <-taskCh:
		t.Error("Should have not received another task")
	case <-time.NewTimer(time.Second).C:
	}
}

func testRegenerateMiningBlock(t *testing.T, chainConfig *params.ChainConfig, engine consensus.Engine) {
	defer engine.Close()

	w, b := newTestWorker(t, chainConfig, engine, rawdb.NewMemoryDatabase(), 0, true)
	defer w.close()

	var taskCh = make(chan struct{})

	taskIndex := 0
	w.newTaskHook = func(task *task) {
		if task.block.NumberU64() == 1 {
			// The first task is an empty task, the second
			// one has 1 pending tx, the third one has 2 txs
			if taskIndex == 2 {
				receiptLen, balance := 2, big.NewInt(2000)
				if len(task.receipts) != receiptLen {
					t.Errorf("receipt number mismatch: have %d, want %d", len(task.receipts), receiptLen)
				}
				if task.state.GetBalance(testUserAddress).Cmp(balance) != 0 {
					t.Errorf("account balance mismatch: have %d, want %d", task.state.GetBalance(testUserAddress), balance)
				}
			}
			taskCh <- struct{}{}
			taskIndex += 1
		}
	}
	w.skipSealHook = func(task *task) bool {
		return true
	}
	w.fullTaskHook = func() {
		time.Sleep(100 * time.Millisecond)
	}

	w.start()
	// Ignore the first two works
	for i := 0; i < 2; i += 1 {
		select {
		case <-taskCh:
		case <-time.NewTimer(time.Second).C:
			t.Error("new task timeout")
		}
	}
	b.txPool.AddLocals(newTxs)
	time.Sleep(time.Second)

	select {
	case <-taskCh:
	case <-time.NewTimer(time.Second).C:
		t.Error("new task timeout")
	}
}

func TestAdjustIntervalEthash(t *testing.T) {
	testAdjustInterval(t, ethashChainConfig, ethash.NewFaker())
}

func TestAdjustIntervalClique(t *testing.T) {
	testAdjustInterval(t, cliqueChainConfig, clique.New(cliqueChainConfig.Clique, rawdb.NewMemoryDatabase()))
}

func testAdjustInterval(t *testing.T, chainConfig *params.ChainConfig, engine consensus.Engine) {
	defer engine.Close()

	w, _ := newTestWorker(t, chainConfig, engine, rawdb.NewMemoryDatabase(), 0, true)
	defer w.close()

	w.skipSealHook = func(task *task) bool {
		return true
	}
	w.fullTaskHook = func() {
		time.Sleep(100 * time.Millisecond)
	}
	var (
		progress = make(chan struct{}, 10)
		result   = make([]float64, 0, 10)
		index    = 0
		start    uint32
	)
	w.resubmitHook = func(minInterval time.Duration, recommitInterval time.Duration) {
		// Short circuit if interval checking hasn't started.
		if atomic.LoadUint32(&start) == 0 {
			return
		}
		var wantMinInterval, wantRecommitInterval time.Duration

		switch index {
		case 0:
			wantMinInterval, wantRecommitInterval = 3*time.Second, 3*time.Second
		case 1:
			origin := float64(3 * time.Second.Nanoseconds())
			estimate := origin*(1-intervalAdjustRatio) + intervalAdjustRatio*(origin/0.8+intervalAdjustBias)
			wantMinInterval, wantRecommitInterval = 3*time.Second, time.Duration(estimate)*time.Nanosecond
		case 2:
			estimate := result[index-1]
			min := float64(3 * time.Second.Nanoseconds())
			estimate = estimate*(1-intervalAdjustRatio) + intervalAdjustRatio*(min-intervalAdjustBias)
			wantMinInterval, wantRecommitInterval = 3*time.Second, time.Duration(estimate)*time.Nanosecond
		case 3:
			wantMinInterval, wantRecommitInterval = time.Second, time.Second
		}

		// Check interval
		if minInterval != wantMinInterval {
			t.Errorf("resubmit min interval mismatch: have %v, want %v ", minInterval, wantMinInterval)
		}
		if recommitInterval != wantRecommitInterval {
			t.Errorf("resubmit interval mismatch: have %v, want %v", recommitInterval, wantRecommitInterval)
		}
		result = append(result, float64(recommitInterval.Nanoseconds()))
		index += 1
		progress <- struct{}{}
	}
	w.start()

	time.Sleep(time.Second) // Ensure two tasks have been summitted due to start opt
	atomic.StoreUint32(&start, 1)

	w.setRecommitInterval(3 * time.Second)
	select {
	case <-progress:
	case <-time.NewTimer(time.Second).C:
		t.Error("interval reset timeout")
	}

	w.resubmitAdjustCh <- &intervalAdjust{inc: true, ratio: 0.8}
	select {
	case <-progress:
	case <-time.NewTimer(time.Second).C:
		t.Error("interval reset timeout")
	}

	w.resubmitAdjustCh <- &intervalAdjust{inc: false}
	select {
	case <-progress:
	case <-time.NewTimer(time.Second).C:
		t.Error("interval reset timeout")
	}

	w.setRecommitInterval(500 * time.Millisecond)
	select {
	case <-progress:
	case <-time.NewTimer(time.Second).C:
		t.Error("interval reset timeout")
	}
}<|MERGE_RESOLUTION|>--- conflicted
+++ resolved
@@ -210,9 +210,9 @@
 func (b *testWorkerBackend) newRandomTx(creation bool) *types.Transaction {
 	var tx *types.Transaction
 	if creation {
-		tx, _ = types.SignTx(types.NewContractCreation(b.txPool.Nonce(testBankAddress), big.NewInt(0), testGas, nil, nil, nil, common.FromHex(testCode)), types.HomesteadSigner{}, testBankKey)
+		tx, _ = types.SignTx(types.NewContractCreation(b.txPool.Nonce(testBankAddress), big.NewInt(0), testGas, nil, nil, nil, nil, common.FromHex(testCode)), types.HomesteadSigner{}, testBankKey)
 	} else {
-		tx, _ = types.SignTx(types.NewTransaction(b.txPool.Nonce(testBankAddress), testUserAddress, big.NewInt(1000), params.TxGas, nil, nil, nil, nil), types.HomesteadSigner{}, testBankKey)
+		tx, _ = types.SignTx(types.NewTransaction(b.txPool.Nonce(testBankAddress), testUserAddress, big.NewInt(1000), params.TxGas, nil, nil, nil, nil, nil), types.HomesteadSigner{}, testBankKey)
 	}
 	return tx
 }
@@ -351,55 +351,17 @@
 		return signatureBytes, nil
 	}
 
-<<<<<<< HEAD
-	cfg := *istanbul.DefaultConfig
-	cfg.ValidatorEnodeDBPath = ""
-	engine := istanbulBackend.New(&cfg, rawdb.NewMemoryDatabase())
-=======
 	config := istanbul.DefaultConfig
 	config.RoundStateDBPath = ""
 	config.ValidatorEnodeDBPath = ""
 
-	engine := istanbulBackend.New(istanbul.DefaultConfig, ethdb.NewMemDatabase())
+	engine := istanbulBackend.New(config, rawdb.NewMemoryDatabase())
 	engine.(*istanbulBackend.Backend).SetBroadcaster(&consensustest.MockBroadcaster{})
 	engine.(*istanbulBackend.Backend).SetP2PServer(&consensustest.MockP2PServer{})
->>>>>>> 3f005615
 	engine.(*istanbulBackend.Backend).Authorize(crypto.PubkeyToAddress(testBankKey.PublicKey), signerFn, signHashBLSFn, signMessageBLSFn)
 	return engine
 }
 
-<<<<<<< HEAD
-=======
-func TestPendingStateAndBlockIstanbul(t *testing.T) {
-	testPendingStateAndBlock(t, cliqueChainConfig, getAuthorizedIstanbulEngine())
-}
-
-func testPendingStateAndBlock(t *testing.T, chainConfig *params.ChainConfig, engine consensus.Engine) {
-	defer engine.Close()
-
-	w, b := newTestWorker(t, chainConfig, engine, 0, true)
-	defer w.close()
-
-	// Ensure snapshot has been updated.
-	time.Sleep(200 * time.Millisecond)
-	block, state := w.pending()
-	if block.NumberU64() != 1 {
-		t.Errorf("block number mismatch: have %d, want %d", block.NumberU64(), 1)
-	}
-	if balance := state.GetBalance(testUserAddress); balance.Cmp(big.NewInt(1000)) != 0 {
-		t.Errorf("account balance mismatch: have %d, want %d", balance, 1000)
-	}
-	b.txPool.AddLocals(newTxs)
-
-	// Ensure the new tx events has been processed
-	time.Sleep(200 * time.Millisecond)
-	block, state = w.pending()
-	if balance := state.GetBalance(testUserAddress); balance.Cmp(big.NewInt(2000)) != 0 {
-		t.Errorf("account balance mismatch: have %d, want %d", balance, 2000)
-	}
-}
-
->>>>>>> 3f005615
 func TestEmptyWorkEthash(t *testing.T) {
 	// TODO(nambrot): Fix this
 	t.Skip("Disabled due to flakyness")

// Copyright 2015 The go-ethereum Authors
// This file is part of the go-ethereum library.
//
// The go-ethereum library is free software: you can redistribute it and/or modify
// it under the terms of the GNU Lesser General Public License as published by
// the Free Software Foundation, either version 3 of the License, or
// (at your option) any later version.
//
// The go-ethereum library is distributed in the hope that it will be useful,
// but WITHOUT ANY WARRANTY; without even the implied warranty of
// MERCHANTABILITY or FITNESS FOR A PARTICULAR PURPOSE. See the
// GNU Lesser General Public License for more details.
//
// You should have received a copy of the GNU Lesser General Public License
// along with the go-ethereum library. If not, see <http://www.gnu.org/licenses/>.

package miner

import (
	"bytes"
	"math/big"
	"sync"
	"sync/atomic"
	"time"

	mapset "github.com/deckarep/golang-set"
	"github.com/ethereum/go-ethereum/accounts"
	"github.com/ethereum/go-ethereum/common"
	"github.com/ethereum/go-ethereum/consensus"
	"github.com/ethereum/go-ethereum/consensus/istanbul"
	"github.com/ethereum/go-ethereum/consensus/misc"
	"github.com/ethereum/go-ethereum/contract_comm/currency"
	gpm "github.com/ethereum/go-ethereum/contract_comm/gasprice_minimum"
	"github.com/ethereum/go-ethereum/contract_comm/random"
	"github.com/ethereum/go-ethereum/core"
	"github.com/ethereum/go-ethereum/core/state"
	"github.com/ethereum/go-ethereum/core/types"
	"github.com/ethereum/go-ethereum/ethdb"
	"github.com/ethereum/go-ethereum/event"
	"github.com/ethereum/go-ethereum/log"
	"github.com/ethereum/go-ethereum/metrics"
	"github.com/ethereum/go-ethereum/params"
)

const (
	// resultQueueSize is the size of channel listening to sealing result.
	resultQueueSize = 10

	// txChanSize is the size of channel listening to NewTxsEvent.
	// The number is referenced from the size of tx pool.
	txChanSize = 4096

	// chainHeadChanSize is the size of channel listening to ChainHeadEvent.
	chainHeadChanSize = 10

	// chainSideChanSize is the size of channel listening to ChainSideEvent.
	chainSideChanSize = 10

	// resubmitAdjustChanSize is the size of resubmitting interval adjustment channel.
	resubmitAdjustChanSize = 10

	// miningLogAtDepth is the number of confirmations before logging successful mining.
	miningLogAtDepth = 7

	// minRecommitInterval is the minimal time interval to recreate the mining block with
	// any newly arrived transactions.
	minRecommitInterval = 1 * time.Second

	// maxRecommitInterval is the maximum time interval to recreate the mining block with
	// any newly arrived transactions.
	maxRecommitInterval = 15 * time.Second

	// intervalAdjustRatio is the impact a single interval adjustment has on sealing work
	// resubmitting interval.
	intervalAdjustRatio = 0.1

	// intervalAdjustBias is applied during the new resubmit interval calculation in favor of
	// increasing upper limit or decreasing lower limit so that the limit can be reachable.
	intervalAdjustBias = 200 * 1000.0 * 1000.0
)

var (
	randomSeedString = []byte("Randomness seed string")
	randomSeed       []byte

<<<<<<< HEAD
	// Timer used to measure block finalization time from being assembled to after being written to chain.
	blockFinalizationTimer = metrics.NewRegisteredTimer("miner/block/finalization", nil)
=======
	// Gauge used to measure block finalization time from created to after written to chain.
	blockFinalizationTimeGauge = metrics.NewRegisteredGauge("miner/block/finalizationTime", nil)
>>>>>>> d0c286e6
)

// environment is the worker's current environment and holds all of the current state information.
type environment struct {
	signer types.Signer

	state     *state.StateDB // apply state changes here
	ancestors mapset.Set     // ancestor set (used for checking parent validity)
	tcount    int            // tx count in cycle
	gasPool   *core.GasPool  // available gas used to pack transactions
	gasLimit  uint64

	header     *types.Header
	txs        []*types.Transaction
	receipts   []*types.Receipt
	randomness *types.Randomness // The types.Randomness of the last block by mined by this worker.
}

// task contains all information for consensus engine sealing and result submitting.
type task struct {
	receipts  []*types.Receipt
	state     *state.StateDB
	block     *types.Block
	createdAt time.Time
}

const (
	commitInterruptNone int32 = iota
	commitInterruptNewHead
	commitInterruptResubmit
)

// newWorkReq represents a request for new sealing work submitting with relative interrupt notifier.
type newWorkReq struct {
	interrupt *int32
	noempty   bool
	timestamp int64
}

// intervalAdjust represents a resubmitting interval adjustment.
type intervalAdjust struct {
	ratio float64
	inc   bool
}

// worker is the main object which takes care of submitting new work to consensus engine
// and gathering the sealing result.
type worker struct {
	config      *Config
	chainConfig *params.ChainConfig
	engine      consensus.Engine
	eth         Backend
	chain       *core.BlockChain

	// Feeds
	pendingLogsFeed event.Feed

	// Subscriptions
	mux          *event.TypeMux
	txsCh        chan core.NewTxsEvent
	txsSub       event.Subscription
	chainHeadCh  chan core.ChainHeadEvent
	chainHeadSub event.Subscription
	chainSideCh  chan core.ChainSideEvent
	chainSideSub event.Subscription

	// Channels
	newWorkCh          chan *newWorkReq
	taskCh             chan *task
	resultCh           chan *istanbul.BlockConsensusAndProcessResult
	startCh            chan struct{}
	exitCh             chan struct{}
	resubmitIntervalCh chan time.Duration
	resubmitAdjustCh   chan *intervalAdjust

	current     *environment       // An environment for current running cycle.
	unconfirmed *unconfirmedBlocks // A set of locally mined blocks pending canonicalness confirmations.

	mu       sync.RWMutex // The lock used to protect the coinbase and extra fields
	coinbase common.Address
	extra    []byte

	snapshotMu    sync.RWMutex // The lock used to protect the block snapshot and state snapshot
	snapshotBlock *types.Block
	snapshotState *state.StateDB

	// atomic status counters
	running int32 // The indicator whether the consensus engine is running or not.
	newTxs  int32 // New arrival transaction count since last sealing work submitting.

	// External functions
	isLocalBlock func(block *types.Block) bool // Function used to determine whether the specified block is mined by local miner.

	// Test hooks
	newTaskHook  func(*task)                        // Method to call upon receiving a new sealing task.
	skipSealHook func(*task) bool                   // Method to decide whether skipping the sealing.
	fullTaskHook func()                             // Method to call before pushing the full sealing task.
	resubmitHook func(time.Duration, time.Duration) // Method to call upon updating resubmitting interval.

	// Needed for randomness
	db *ethdb.Database
}

func newWorker(config *Config, chainConfig *params.ChainConfig, engine consensus.Engine, eth Backend, mux *event.TypeMux, isLocalBlock func(*types.Block) bool, db *ethdb.Database, init bool) *worker {
	worker := &worker{
		config:             config,
		chainConfig:        chainConfig,
		engine:             engine,
		eth:                eth,
		mux:                mux,
		chain:              eth.BlockChain(),
		isLocalBlock:       isLocalBlock,
		unconfirmed:        newUnconfirmedBlocks(eth.BlockChain(), miningLogAtDepth),
		txsCh:              make(chan core.NewTxsEvent, txChanSize),
		chainHeadCh:        make(chan core.ChainHeadEvent, chainHeadChanSize),
		chainSideCh:        make(chan core.ChainSideEvent, chainSideChanSize),
		newWorkCh:          make(chan *newWorkReq),
		taskCh:             make(chan *task),
		resultCh:           make(chan *istanbul.BlockConsensusAndProcessResult, resultQueueSize),
		exitCh:             make(chan struct{}),
		startCh:            make(chan struct{}, 1),
		resubmitIntervalCh: make(chan time.Duration),
		resubmitAdjustCh:   make(chan *intervalAdjust, resubmitAdjustChanSize),
		db:                 db,
	}
	// Subscribe NewTxsEvent for tx pool
	worker.txsSub = eth.TxPool().SubscribeNewTxsEvent(worker.txsCh)
	// Subscribe events for blockchain
	worker.chainHeadSub = eth.BlockChain().SubscribeChainHeadEvent(worker.chainHeadCh)
	worker.chainSideSub = eth.BlockChain().SubscribeChainSideEvent(worker.chainSideCh)

	// Sanitize recommit interval if the user-specified one is too short.
	recommit := worker.config.Recommit
	if recommit < minRecommitInterval {
		log.Warn("Sanitizing miner recommit interval", "provided", recommit, "updated", minRecommitInterval)
		recommit = minRecommitInterval
	}

	go worker.mainLoop()
	go worker.newWorkLoop(recommit)
	go worker.resultLoop()
	go worker.taskLoop()

	// Submit first work to initialize pending state.
	if init {
		worker.startCh <- struct{}{}
	}
	return worker
}

// setEtherbase sets the etherbase used to initialize the block coinbase field.
func (w *worker) setEtherbase(addr common.Address) {
	w.mu.Lock()
	defer w.mu.Unlock()
	w.coinbase = addr
}

// setExtra sets the content used to initialize the block extra field.
func (w *worker) setExtra(extra []byte) {
	w.mu.Lock()
	defer w.mu.Unlock()
	w.extra = extra
}

// setRecommitInterval updates the interval for miner sealing work recommitting.
func (w *worker) setRecommitInterval(interval time.Duration) {
	w.resubmitIntervalCh <- interval
}

// pending returns the pending state and corresponding block.
func (w *worker) pending() (*types.Block, *state.StateDB) {
	// return a snapshot to avoid contention on currentMu mutex
	w.snapshotMu.RLock()
	defer w.snapshotMu.RUnlock()
	if w.snapshotState == nil {
		return nil, nil
	}
	return w.snapshotBlock, w.snapshotState.Copy()
}

// pendingBlock returns pending block.
func (w *worker) pendingBlock() *types.Block {
	// return a snapshot to avoid contention on currentMu mutex
	w.snapshotMu.RLock()
	defer w.snapshotMu.RUnlock()
	return w.snapshotBlock
}

// start sets the running status as 1 and triggers new work submitting.
func (w *worker) start() {
	atomic.StoreInt32(&w.running, 1)
	w.startCh <- struct{}{}

	if istanbul, ok := w.engine.(consensus.Istanbul); ok {
		istanbul.StartValidating(w.chain.HasBadBlock,
			func(block *types.Block, state *state.StateDB) (types.Receipts, []*types.Log, uint64, error) {
				return w.chain.Processor().Process(block, state, *w.chain.GetVMConfig())
			},
			func(block *types.Block, state *state.StateDB, receipts types.Receipts, usedGas uint64) error {
				return w.chain.Validator().ValidateState(block, state, receipts, usedGas)
			})
	}
}

// stop sets the running status as 0.
func (w *worker) stop() {
	atomic.StoreInt32(&w.running, 0)

	if istanbul, ok := w.engine.(consensus.Istanbul); ok {
		istanbul.StopValidating()
	}
}

// isRunning returns an indicator whether worker is running or not.
func (w *worker) isRunning() bool {
	return atomic.LoadInt32(&w.running) == 1
}

// close terminates all background threads maintained by the worker.
// Note the worker does not support being closed multiple times.
func (w *worker) close() {
	close(w.exitCh)
}

func (w *worker) txCmp(tx1 *types.Transaction, tx2 *types.Transaction) int {
	return currency.Cmp(tx1.GasPrice(), tx1.FeeCurrency(), tx2.GasPrice(), tx2.FeeCurrency())
}

// newWorkLoop is a standalone goroutine to submit new mining work upon received events.
func (w *worker) newWorkLoop(recommit time.Duration) {
	var (
		interrupt   *int32
		minRecommit = recommit // minimal resubmit interval specified by user.
		timestamp   int64      // timestamp for each round of mining.
	)

	timer := time.NewTimer(0)
	<-timer.C // discard the initial tick

	// commit aborts in-flight transaction execution with given signal and resubmits a new one.
	commit := func(noempty bool, s int32) {
		if interrupt != nil {
			atomic.StoreInt32(interrupt, s)
		}
		interrupt = new(int32)
		w.newWorkCh <- &newWorkReq{interrupt: interrupt, noempty: noempty, timestamp: timestamp}
		timer.Reset(recommit)
		atomic.StoreInt32(&w.newTxs, 0)
	}
	// recalcRecommit recalculates the resubmitting interval upon feedback.
	recalcRecommit := func(target float64, inc bool) {
		var (
			prev = float64(recommit.Nanoseconds())
			next float64
		)
		if inc {
			next = prev*(1-intervalAdjustRatio) + intervalAdjustRatio*(target+intervalAdjustBias)
			// Recap if interval is larger than the maximum time interval
			if next > float64(maxRecommitInterval.Nanoseconds()) {
				next = float64(maxRecommitInterval.Nanoseconds())
			}
		} else {
			next = prev*(1-intervalAdjustRatio) + intervalAdjustRatio*(target-intervalAdjustBias)
			// Recap if interval is less than the user specified minimum
			if next < float64(minRecommit.Nanoseconds()) {
				next = float64(minRecommit.Nanoseconds())
			}
		}
		recommit = time.Duration(int64(next))
	}

	for {
		select {
		case <-w.startCh:
			timestamp = time.Now().Unix()
			commit(false, commitInterruptNewHead)

		case <-w.chainHeadCh:
			timestamp = time.Now().Unix()
			commit(false, commitInterruptNewHead)

		case <-timer.C:
			// If mining is running resubmit a new work cycle periodically to pull in
			// higher priced transactions. Disable this overhead for pending blocks.
			if w.isRunning() && !w.isIstanbulEngine() {
				// Short circuit if no new transaction arrives.
				if atomic.LoadInt32(&w.newTxs) == 0 {
					timer.Reset(recommit)
					continue
				}
				commit(true, commitInterruptResubmit)
			}

		case interval := <-w.resubmitIntervalCh:
			// Adjust resubmit interval explicitly by user.
			if interval < minRecommitInterval {
				log.Warn("Sanitizing miner recommit interval", "provided", interval, "updated", minRecommitInterval)
				interval = minRecommitInterval
			}
			log.Info("Miner recommit interval update", "from", minRecommit, "to", interval)
			minRecommit, recommit = interval, interval

			if w.resubmitHook != nil {
				w.resubmitHook(minRecommit, recommit)
			}

		case adjust := <-w.resubmitAdjustCh:
			// Adjust resubmit interval by feedback.
			if adjust.inc {
				before := recommit
				recalcRecommit(float64(recommit.Nanoseconds())/adjust.ratio, true)
				log.Trace("Increase miner recommit interval", "from", before, "to", recommit)
			} else {
				before := recommit
				recalcRecommit(float64(minRecommit.Nanoseconds()), false)
				log.Trace("Decrease miner recommit interval", "from", before, "to", recommit)
			}

			if w.resubmitHook != nil {
				w.resubmitHook(minRecommit, recommit)
			}

		case <-w.exitCh:
			return
		}
	}
}

// mainLoop is a standalone goroutine to regenerate the sealing task based on the received event.
func (w *worker) mainLoop() {
	defer w.txsSub.Unsubscribe()
	defer w.chainHeadSub.Unsubscribe()
	defer w.chainSideSub.Unsubscribe()

	for {
		select {
		case req := <-w.newWorkCh:
			if h, ok := w.engine.(consensus.Handler); ok {
				h.NewWork()
			}
			w.commitNewWork(req.interrupt, req.noempty, req.timestamp)

		case ev := <-w.chainSideCh:
			// TOOO(nategraf): Remove this subcription, as there is no work to be done here.
			log.Debug("Message in chan chainSideCh", "hash", ev.Block.Hash(), "number", ev.Block.Number(), "root", ev.Block.Root())

		case ev := <-w.txsCh:
			// Apply transactions to the pending state if we're not mining.
			//
			// Note all transactions received may not be continuous with transactions
			// already included in the current mining block. These transactions will
			// be automatically eliminated.
			if !w.isRunning() && w.current != nil {
				// If block is already full, abort
				if gp := w.current.gasPool; gp != nil && gp.Gas() < params.TxGas {
					continue
				}
				w.mu.RLock()
				coinbase := w.coinbase
				w.mu.RUnlock()

				txs := make(map[common.Address]types.Transactions)
				for _, tx := range ev.Txs {
					acc, _ := types.Sender(w.current.signer, tx)
					txs[acc] = append(txs[acc], tx)
				}

				txset := types.NewTransactionsByPriceAndNonce(w.current.signer, txs, w.txCmp)
				tcount := w.current.tcount
				w.commitTransactions(txset, coinbase, nil)
				// Only update the snapshot if any new transactons were added
				// to the pending block
				if tcount != w.current.tcount {
					w.updateSnapshot()
				}
			}
			atomic.AddInt32(&w.newTxs, int32(len(ev.Txs)))

		// System stopped
		case <-w.exitCh:
			return
		case <-w.txsSub.Err():
			return
		case <-w.chainHeadSub.Err():
			return
		case <-w.chainSideSub.Err():
			return
		}
	}
}

// taskLoop is a standalone goroutine to fetch sealing task from the generator and
// push them to consensus engine.
func (w *worker) taskLoop() {
	var (
		stopCh chan struct{}
		prev   common.Hash
	)

	// interrupt aborts the in-flight sealing task.
	interrupt := func() {
		if stopCh != nil {
			close(stopCh)
			stopCh = nil
		}
	}
	for {
		select {
		case task := <-w.taskCh:
			if w.newTaskHook != nil {
				w.newTaskHook(task)
			}
			// Reject duplicate sealing work due to resubmitting.
			sealHash := w.engine.SealHash(task.block.Header())
			if sealHash == prev {
				continue
			}
			// Interrupt previous sealing operation
			interrupt()
			stopCh, prev = make(chan struct{}), sealHash

			if w.skipSealHook != nil && w.skipSealHook(task) {
				continue
			}

			if err := w.engine.Seal(w.chain, task.block, w.resultCh, stopCh); err != nil {
				log.Warn("Block sealing failed", "err", err)
			}
		case <-w.exitCh:
			interrupt()
			return
		}
	}
}

// resultLoop is a standalone goroutine to handle sealing result submitting
// and flush relative data to the database.
func (w *worker) resultLoop() {
	for {
		select {
		case result := <-w.resultCh:
			// Short circuit when receiving empty result
			if result == nil {
				continue
			}
			block := result.SealedBlock
			// Short circuit when receiving duplicate result caused by resubmitting.
			if w.chain.HasBlock(block.Hash(), block.NumberU64()) {
				continue
			}
			var (
				sealhash      = w.engine.SealHash(block.Header())
				hash          = block.Hash()
				processResult = result.BlockProcessResult
			)
			if processResult == nil || processResult.State == nil {
				log.Error("BlockProcessResult cannot be nil", "number", block.Number(), "sealhash", sealhash, "hash", hash)
				continue
			}
			// Different block could share same sealhash, deep copy here to prevent write-write conflict.
			var (
				receipts = make([]*types.Receipt, len(processResult.Receipts))
				logs     []*types.Log
			)
			for i, receipt := range processResult.Receipts {
				// add block location fields
				receipt.BlockHash = hash
				receipt.BlockNumber = block.Number()
				receipt.TransactionIndex = uint(i)

				receipts[i] = new(types.Receipt)
				*receipts[i] = *receipt
				// Update the block hash in all logs since it is now available and not when the
				// receipt/log of individual transactions were created.
				for _, log := range receipt.Logs {
					log.BlockHash = hash
					// Handle block finalization receipt
					if (log.TxHash == common.Hash{}) {
						log.TxHash = hash
					}
				}
				logs = append(logs, receipt.Logs...)
			}
			// Commit block and state to database.
			_, err := w.chain.WriteBlockWithState(block, receipts, logs, processResult.State, true)
			if err != nil {
				log.Error("Failed writing block to chain", "err", err)
				continue
			}
<<<<<<< HEAD
			blockFinalizationTimer.UpdateSince(time.Unix(int64(block.Time()), 0))
			log.Info("Successfully writing block to chain", "number", block.Number(), "sealhash", sealhash, "hash", hash, "elapsed from receiving proposal", common.PrettyDuration(time.Since(processResult.CreatedAt)))
=======
			blockFinalizationTimeGauge.Update(time.Now().Unix() - int64(block.Time()))
			log.Info("Successfully sealed new block", "number", block.Number(), "sealhash", sealhash, "hash", hash,
				"elapsed", common.PrettyDuration(time.Since(task.createdAt)))
>>>>>>> d0c286e6

			// Broadcast the block and announce chain insertion event
			w.mux.Post(core.NewMinedBlockEvent{Block: block})

			// Insert the block into the set of pending ones to resultLoop for confirmations
			w.unconfirmed.Insert(block.NumberU64(), block.Hash())

		case <-w.exitCh:
			return
		}
	}
}

// makeCurrent creates a new environment for the current cycle.
func (w *worker) makeCurrent(parent *types.Block, header *types.Header) error {
	state, err := w.chain.StateAt(parent.Root())
	if err != nil {
		return err
	}

	env := &environment{
		signer:    types.NewEIP155Signer(w.chainConfig.ChainID),
		state:     state,
		ancestors: mapset.NewSet(),
		header:    header,
		gasLimit:  core.CalcGasLimit(parent, state),
	}

	// when 08 is processed ancestors contain 07 (quick block)
	for _, ancestor := range w.chain.GetBlocksFromHash(parent.Hash(), 7) {
		env.ancestors.Add(ancestor.Hash())
	}

	// Keep track of transactions which return errors so they can be removed
	env.tcount = 0
	w.current = env
	return nil
}

// updateSnapshot updates pending snapshot block and state.
// Note this function assumes the current variable is thread safe.
func (w *worker) updateSnapshot() {
	w.snapshotMu.Lock()
	defer w.snapshotMu.Unlock()

	w.snapshotBlock = types.NewBlock(
		w.current.header,
		w.current.txs,
		w.current.receipts,
		w.current.randomness,
	)

	w.snapshotState = w.current.state.Copy()
}

func (w *worker) commitTransaction(tx *types.Transaction, coinbase common.Address) ([]*types.Log, error) {
	snap := w.current.state.Snapshot()

	receipt, err := core.ApplyTransaction(w.chainConfig, w.chain, &coinbase, w.current.gasPool, w.current.state, w.current.header, tx, &w.current.header.GasUsed, *w.chain.GetVMConfig())
	if err != nil {
		w.current.state.RevertToSnapshot(snap)
		return nil, err
	}
	w.current.txs = append(w.current.txs, tx)
	w.current.receipts = append(w.current.receipts, receipt)

	return receipt.Logs, nil
}

func (w *worker) commitTransactions(txs *types.TransactionsByPriceAndNonce, coinbase common.Address, interrupt *int32) bool {
	// Short circuit if current is nil
	if w.current == nil {
		return true
	}

	if w.current.gasPool == nil {
		w.current.gasPool = new(core.GasPool).AddGas(w.current.gasLimit)
	}

	var coalescedLogs []*types.Log

	for {
		// In the following three cases, we will interrupt the execution of the transaction.
		// (1) new head block event arrival, the interrupt signal is 1
		// (2) worker start or restart, the interrupt signal is 1
		// (3) worker recreate the mining block with any newly arrived transactions, the interrupt signal is 2.
		// For the first two cases, the semi-finished work will be discarded.
		// For the third case, the semi-finished work will be submitted to the consensus engine.
		if interrupt != nil && atomic.LoadInt32(interrupt) != commitInterruptNone {
			// Notify resubmit loop to increase resubmitting interval due to too frequent commits.
			if atomic.LoadInt32(interrupt) == commitInterruptResubmit {
				ratio := float64(w.current.gasLimit-w.current.gasPool.Gas()) / float64(w.current.gasLimit)
				if ratio < 0.1 {
					ratio = 0.1
				}
				w.resubmitAdjustCh <- &intervalAdjust{
					ratio: ratio,
					inc:   true,
				}
			}
			return atomic.LoadInt32(interrupt) == commitInterruptNewHead
		}
		// If we don't have enough gas for any further transactions then we're done
		if w.current.gasPool.Gas() < params.TxGas {
			log.Trace("Not enough gas for further transactions", "have", w.current.gasPool, "want", params.TxGas)
			break
		}
		// Retrieve the next transaction and abort if all done
		tx := txs.Peek()
		if tx == nil {
			break
		}
		// Check for valid fee currency and that the tx exceeds the gasPriceMinimum
		// We will not add any more txns from the `txns` parameter if `tx`'s gasPrice is below the gas price minimum.
		// All the other transactions after this `tx` will either also be below the gas price minimum or will have a
		// nonce that is non sequential to the last mined txn for the account.
		gasPriceMinimum, _ := gpm.GetGasPriceMinimum(tx.FeeCurrency(), w.current.header, w.current.state)
		if tx.GasPrice().Cmp(gasPriceMinimum) == -1 {
			log.Info("Excluding transaction from block due to failure to exceed gasPriceMinimum", "gasPrice", tx.GasPrice(), "gasPriceMinimum", gasPriceMinimum)
			break
		}
		// Error may be ignored here. The error has already been checked
		// during transaction acceptance is the transaction pool.
		//
		// We use the eip155 signer regardless of the current hf.
		from, _ := types.Sender(w.current.signer, tx)
		// Check whether the tx is replay protected. If we're not in the EIP155 hf
		// phase, start ignoring the sender until we do.
		if tx.Protected() && !w.chainConfig.IsEIP155(w.current.header.Number) {
			log.Trace("Ignoring reply protected transaction", "hash", tx.Hash(), "eip155", w.chainConfig.EIP155Block)

			txs.Pop()
			continue
		}
		// Start executing the transaction
		w.current.state.Prepare(tx.Hash(), common.Hash{}, w.current.tcount)

		logs, err := w.commitTransaction(tx, coinbase)
		switch err {
		case core.ErrGasLimitReached:
			// Pop the current out-of-gas transaction without shifting in the next from the account
			log.Trace("Gas limit exceeded for current block", "sender", from)
			txs.Pop()

		case core.ErrNonceTooLow:
			// New head notification data race between the transaction pool and miner, shift
			log.Trace("Skipping transaction with low nonce", "sender", from, "nonce", tx.Nonce())
			txs.Shift()

		case core.ErrNonceTooHigh:
			// Reorg notification data race between the transaction pool and miner, skip account =
			log.Trace("Skipping account with hight nonce", "sender", from, "nonce", tx.Nonce())
			txs.Pop()

		case nil:
			// Everything ok, collect the logs and shift in the next transaction from the same account
			coalescedLogs = append(coalescedLogs, logs...)
			w.current.tcount++
			txs.Shift()

		default:
			// Strange error, discard the transaction and get the next in line (note, the
			// nonce-too-high clause will prevent us from executing in vain).
			log.Debug("Transaction failed, account skipped", "hash", tx.Hash(), "err", err)
			txs.Shift()
		}
	}

	if !w.isRunning() && len(coalescedLogs) > 0 {
		// We don't push the pendingLogsEvent while we are mining. The reason is that
		// when we are mining, the worker will regenerate a mining block every 3 seconds.
		// In order to avoid pushing the repeated pendingLog, we disable the pending log pushing.

		// make a copy, the state caches the logs and these logs get "upgraded" from pending to mined
		// logs by filling in the block hash when the block was mined by the local miner. This can
		// cause a race condition if a log was "upgraded" before the PendingLogsEvent is processed.
		cpy := make([]*types.Log, len(coalescedLogs))
		for i, l := range coalescedLogs {
			cpy[i] = new(types.Log)
			*cpy[i] = *l
		}
		w.pendingLogsFeed.Send(cpy)
	}
	// Notify resubmit loop to decrease resubmitting interval if current interval is larger
	// than the user-specified one.
	if interrupt != nil {
		w.resubmitAdjustCh <- &intervalAdjust{inc: false}
	}
	return false
}

// commitNewWork generates several new sealing tasks based on the parent block.
func (w *worker) commitNewWork(interrupt *int32, noempty bool, timestamp int64) {
	w.mu.RLock()
	defer w.mu.RUnlock()

	tstart := time.Now()
	parent := w.chain.CurrentBlock()

	if parent.Time() >= uint64(timestamp) {
		timestamp = int64(parent.Time() + 1)
	}
	// this will ensure we're not going off too far in the future
	if now := time.Now().Unix(); timestamp > now+1 {
		wait := time.Duration(timestamp-now) * time.Second
		log.Info("Mining too far in the future", "wait", common.PrettyDuration(wait))
		time.Sleep(wait)
	}

	num := parent.Number()
	header := &types.Header{
		ParentHash: parent.Hash(),
		Number:     num.Add(num, common.Big1),
		Extra:      w.extra,
		Time:       uint64(timestamp),
	}
	// Only set the coinbase if our consensus engine is running (avoid spurious block rewards)
	if w.isRunning() {
		if w.coinbase == (common.Address{}) {
			log.Error("Refusing to mine without etherbase")
			return
		}
		header.Coinbase = w.coinbase
	}
	if err := w.engine.Prepare(w.chain, header); err != nil {
		log.Error("Failed to prepare header for mining", "err", err)
		return
	}
	// If we are care about TheDAO hard-fork check whether to override the extra-data or not
	if daoBlock := w.chainConfig.DAOForkBlock; daoBlock != nil {
		// Check whether the block is among the fork extra-override range
		limit := new(big.Int).Add(daoBlock, params.DAOForkExtraRange)
		if header.Number.Cmp(daoBlock) >= 0 && header.Number.Cmp(limit) < 0 {
			// Depending whether we support or oppose the fork, override differently
			if w.chainConfig.DAOForkSupport {
				header.Extra = common.CopyBytes(params.DAOForkBlockExtra)
			} else if bytes.Equal(header.Extra, params.DAOForkBlockExtra) {
				header.Extra = []byte{} // If miner opposes, don't let it use the reserved extra-data
			}
		}
	}
	// Could potentially happen if starting to mine in an odd state.
	err := w.makeCurrent(parent, header)
	if err != nil {
		log.Error("Failed to create mining context", "err", err)
		return
	}
	// Create the current work task and check any fork transitions needed
	env := w.current
	if w.chainConfig.DAOForkSupport && w.chainConfig.DAOForkBlock != nil && w.chainConfig.DAOForkBlock.Cmp(header.Number) == 0 {
		misc.ApplyDAOHardFork(env.state)
	}

	if !noempty && !w.isIstanbulEngine() {
		// Create an empty block based on temporary copied state for sealing in advance without waiting block
		// execution finished.
		w.commit(nil, false, tstart)
	}

	istanbulEmptyBlockCommit := func() {
		if !noempty && w.isIstanbulEngine() {
			w.commit(nil, false, tstart)
		}
	}

	w.updateSnapshot()

	// Play our part in generating the random beacon.
	if w.isRunning() && random.IsRunning() {
		if randomSeed == nil {
			account := accounts.Account{Address: w.coinbase}
			wallet, err := w.eth.AccountManager().Find(account)
			if err == nil {
				// TODO: Use SignData instead
				randomSeed, err = wallet.SignHash(account, common.BytesToHash(randomSeedString).Bytes())
			}
			if err != nil {
				log.Error("Unable to create random seed", "err", err)
				return
			}
		}

		lastRandomness, err := random.GetLastRandomness(w.coinbase, w.db, w.current.header, w.current.state, w.chain, randomSeed)
		if err != nil {
			log.Error("Failed to get last randomness", "err", err)
			return
		}

		commitment, err := random.GenerateNewRandomnessAndCommitment(w.current.header, w.current.state, w.db, randomSeed)
		if err != nil {
			log.Error("Failed to generate randomness commitment", "err", err)
			return
		}

		err = random.RevealAndCommit(lastRandomness, commitment, w.coinbase, w.current.header, w.current.state)
		if err != nil {
			log.Error("Failed to reveal and commit randomness", "randomness", lastRandomness.Hex(), "commitment", commitment.Hex(), "err", err)
			return
		}
		// always true (EIP158)
		w.current.state.IntermediateRoot(true)

		w.current.randomness = &types.Randomness{Revealed: lastRandomness, Committed: commitment}
	} else {
		w.current.randomness = &types.EmptyRandomness
	}

	// Fill the block with all available pending transactions.
	pending, err := w.eth.TxPool().Pending()

	if err != nil {
		log.Error("Failed to fetch pending transactions", "err", err)
		istanbulEmptyBlockCommit()
		return
	}

	// Short circuit if there is no available pending transactions
	if len(pending) == 0 {
		istanbulEmptyBlockCommit()
		return
	}
	// Split the pending transactions into locals and remotes
	localTxs, remoteTxs := make(map[common.Address]types.Transactions), pending
	for _, account := range w.eth.TxPool().Locals() {
		if txs := remoteTxs[account]; len(txs) > 0 {
			delete(remoteTxs, account)
			localTxs[account] = txs
		}
	}
	if len(localTxs) > 0 {
		txs := types.NewTransactionsByPriceAndNonce(w.current.signer, localTxs, w.txCmp)
		if w.commitTransactions(txs, w.coinbase, interrupt) {
			return
		}
	}
	if len(remoteTxs) > 0 {
		txs := types.NewTransactionsByPriceAndNonce(w.current.signer, remoteTxs, w.txCmp)
		if w.commitTransactions(txs, w.coinbase, interrupt) {
			return
		}
	}
	w.commit(w.fullTaskHook, true, tstart)
}

// commit runs any post-transaction state modifications, assembles the final block
// and commits new work if consensus engine is running.
func (w *worker) commit(interval func(), update bool, start time.Time) error {
	// Deep copy receipts here to avoid interaction between different tasks.
	receipts := make([]*types.Receipt, len(w.current.receipts))
	for i, l := range w.current.receipts {
		receipts[i] = new(types.Receipt)
		*receipts[i] = *l
	}
	s := w.current.state.Copy()

	block, err := w.engine.FinalizeAndAssemble(w.chain, w.current.header, s, w.current.txs, w.current.receipts, w.current.randomness)

	// Set the validator set diff in the new header if we're using Istanbul and it's the last block of the epoch
	if istanbul, ok := w.engine.(consensus.Istanbul); ok {
		if err := istanbul.UpdateValSetDiff(w.chain, block.MutableHeader(), s); err != nil {
			log.Error("Unable to update Validator Set Diff", "err", err)
			return err
		}
	}

	if len(s.GetLogs(common.Hash{})) > 0 {
		receipt := types.NewReceipt(nil, false, 0)
		receipt.Logs = s.GetLogs(common.Hash{})
		for i := range receipt.Logs {
			receipt.Logs[i].TxIndex = uint(len(receipts))
		}
		receipt.Bloom = types.CreateBloom(types.Receipts{receipt})
		receipts = append(receipts, receipt)
	}

	if err != nil {
		log.Error("Unable to finalize block", "err", err)
		return err
	}
	if w.isRunning() {
		if interval != nil {
			interval()
		}
		select {
		case w.taskCh <- &task{receipts: receipts, state: s, block: block, createdAt: time.Now()}:
			w.unconfirmed.Shift(block.NumberU64() - 1)

			feesWei := new(big.Int)
			for i, tx := range block.Transactions() {
				feesWei.Add(feesWei, new(big.Int).Mul(new(big.Int).SetUint64(receipts[i].GasUsed), tx.GasPrice()))
			}
			feesEth := new(big.Float).Quo(new(big.Float).SetInt(feesWei), new(big.Float).SetInt(big.NewInt(params.Ether)))

			log.Info("Commit new mining work", "number", block.Number(), "sealhash", w.engine.SealHash(block.Header()),
				"txs", w.current.tcount, "gas", block.GasUsed(), "fees", feesEth, "elapsed", common.PrettyDuration(time.Since(start)))
		case <-w.exitCh:
			log.Info("Worker has exited")
		}
	}
	if update {
		w.updateSnapshot()
	}
	return nil
}

func (w *worker) isIstanbulEngine() bool {
	// TODO find a better way to do this
	_, isIstanbul := w.engine.(consensus.Istanbul)
	return isIstanbul
}<|MERGE_RESOLUTION|>--- conflicted
+++ resolved
@@ -83,13 +83,8 @@
 	randomSeedString = []byte("Randomness seed string")
 	randomSeed       []byte
 
-<<<<<<< HEAD
-	// Timer used to measure block finalization time from being assembled to after being written to chain.
-	blockFinalizationTimer = metrics.NewRegisteredTimer("miner/block/finalization", nil)
-=======
 	// Gauge used to measure block finalization time from created to after written to chain.
 	blockFinalizationTimeGauge = metrics.NewRegisteredGauge("miner/block/finalizationTime", nil)
->>>>>>> d0c286e6
 )
 
 // environment is the worker's current environment and holds all of the current state information.
@@ -579,14 +574,8 @@
 				log.Error("Failed writing block to chain", "err", err)
 				continue
 			}
-<<<<<<< HEAD
-			blockFinalizationTimer.UpdateSince(time.Unix(int64(block.Time()), 0))
+			blockFinalizationTimeGauge.Update(time.Now().Unix() - int64(block.Time()))
 			log.Info("Successfully writing block to chain", "number", block.Number(), "sealhash", sealhash, "hash", hash, "elapsed from receiving proposal", common.PrettyDuration(time.Since(processResult.CreatedAt)))
-=======
-			blockFinalizationTimeGauge.Update(time.Now().Unix() - int64(block.Time()))
-			log.Info("Successfully sealed new block", "number", block.Number(), "sealhash", sealhash, "hash", hash,
-				"elapsed", common.PrettyDuration(time.Since(task.createdAt)))
->>>>>>> d0c286e6
 
 			// Broadcast the block and announce chain insertion event
 			w.mux.Post(core.NewMinedBlockEvent{Block: block})

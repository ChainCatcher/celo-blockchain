--- conflicted
+++ resolved
@@ -63,17 +63,13 @@
 			"revisionTime": "2017-11-28T15:02:46Z"
 		},
 		{
-<<<<<<< HEAD
 			"checksumSHA1": "sgMRdzbQQQHsdegxD+Wfs10RWYc=",
 			"path": "github.com/buraksezer/consistent",
 			"revision": "693edf70fd72b9a07bb0f323f85b0ee27b0dec1a",
 			"revisionTime": "2019-10-06T19:08:39Z"
 		},
 		{
-			"checksumSHA1": "/yX36dBBvVRz+wSFLlRAy+zqugc=",
-=======
 			"checksumSHA1": "tI6q8Vozcsz0qs89CNiEw9b1sgo=",
->>>>>>> bb6b17b2
 			"path": "github.com/celo-org/bls-zexe",
 			"revision": "17a63cfa2a56587ce5f6a4fce1790100c259274f",
 			"revisionTime": "2020-01-12T08:31:31Z",

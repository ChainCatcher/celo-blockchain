// Copyright 2019 The go-ethereum Authors
// This file is part of the go-ethereum library.
//
// The go-ethereum library is free software: you can redistribute it and/or modify
// it under the terms of the GNU Lesser General Public License as published by
// the Free Software Foundation, either version 3 of the License, or
// (at your option) any later version.
//
// The go-ethereum library is distributed in the hope that it will be useful,
// but WITHOUT ANY WARRANTY; without even the implied warranty of
// MERCHANTABILITY or FITNESS FOR A PARTICULAR PURPOSE. See the
// GNU Lesser General Public License for more details.
//
// You should have received a copy of the GNU Lesser General Public License
// along with the go-ethereum library. If not, see <http://www.gnu.org/licenses/>.

package discover

import (
	"bytes"
	"context"
	"crypto/ecdsa"
	crand "crypto/rand"
	"errors"
	"fmt"
	"io"
	"math"
	"net"
	"sync"
	"time"

<<<<<<< HEAD
	"github.com/celo-org/celo-blockchain/common/mclock"
	"github.com/celo-org/celo-blockchain/log"
	"github.com/celo-org/celo-blockchain/p2p/enode"
	"github.com/celo-org/celo-blockchain/p2p/enr"
	"github.com/celo-org/celo-blockchain/p2p/netutil"
=======
	"github.com/ethereum/go-ethereum/common/mclock"
	"github.com/ethereum/go-ethereum/log"
	"github.com/ethereum/go-ethereum/p2p/discover/v5wire"
	"github.com/ethereum/go-ethereum/p2p/enode"
	"github.com/ethereum/go-ethereum/p2p/enr"
	"github.com/ethereum/go-ethereum/p2p/netutil"
>>>>>>> e7872729
)

const (
	lookupRequestLimit      = 3  // max requests against a single node during lookup
	findnodeResultLimit     = 16 // applies in FINDNODE handler
	totalNodesResponseLimit = 5  // applies in waitForNodes
	nodesResponseItemLimit  = 3  // applies in sendNodes

	respTimeoutV5 = 700 * time.Millisecond
)

// codecV5 is implemented by v5wire.Codec (and testCodec).
//
// The UDPv5 transport is split into two objects: the codec object deals with
// encoding/decoding and with the handshake; the UDPv5 object handles higher-level concerns.
type codecV5 interface {
	// Encode encodes a packet.
	Encode(enode.ID, string, v5wire.Packet, *v5wire.Whoareyou) ([]byte, v5wire.Nonce, error)

	// decode decodes a packet. It returns a *v5wire.Unknown packet if decryption fails.
	// The *enode.Node return value is non-nil when the input contains a handshake response.
	Decode([]byte, string) (enode.ID, *enode.Node, v5wire.Packet, error)
}

// UDPv5 is the implementation of protocol version 5.
type UDPv5 struct {
	// static fields
	conn         UDPConn
	tab          *Table
	netrestrict  *netutil.Netlist
	priv         *ecdsa.PrivateKey
	localNode    *enode.LocalNode
	db           *enode.DB
	log          log.Logger
	clock        mclock.Clock
	validSchemes enr.IdentityScheme

	// talkreq handler registry
	trlock     sync.Mutex
	trhandlers map[string]func([]byte) []byte

	// channels into dispatch
	packetInCh    chan ReadPacket
	readNextCh    chan struct{}
	callCh        chan *callV5
	callDoneCh    chan *callV5
	respTimeoutCh chan *callTimeout

	// state of dispatch
	codec            codecV5
	activeCallByNode map[enode.ID]*callV5
	activeCallByAuth map[v5wire.Nonce]*callV5
	callQueue        map[enode.ID][]*callV5

	// shutdown stuff
	closeOnce      sync.Once
	closeCtx       context.Context
	cancelCloseCtx context.CancelFunc
	wg             sync.WaitGroup
}

// callV5 represents a remote procedure call against another node.
type callV5 struct {
	node         *enode.Node
	packet       v5wire.Packet
	responseType byte // expected packet type of response
	reqid        []byte
	ch           chan v5wire.Packet // responses sent here
	err          chan error         // errors sent here

	// Valid for active calls only:
	nonce          v5wire.Nonce      // nonce of request packet
	handshakeCount int               // # times we attempted handshake for this call
	challenge      *v5wire.Whoareyou // last sent handshake challenge
	timeout        mclock.Timer
}

// callTimeout is the response timeout event of a call.
type callTimeout struct {
	c     *callV5
	timer mclock.Timer
}

// ListenV5 listens on the given connection.
func ListenV5(conn UDPConn, ln *enode.LocalNode, cfg Config) (*UDPv5, error) {
	t, err := newUDPv5(conn, ln, cfg)
	if err != nil {
		return nil, err
	}
	go t.tab.loop()
	t.wg.Add(2)
	go t.readLoop()
	go t.dispatch()
	return t, nil
}

// newUDPv5 creates a UDPv5 transport, but doesn't start any goroutines.
func newUDPv5(conn UDPConn, ln *enode.LocalNode, cfg Config) (*UDPv5, error) {
	closeCtx, cancelCloseCtx := context.WithCancel(context.Background())
	cfg = cfg.withDefaults()
	t := &UDPv5{
		// static fields
		conn:         conn,
		localNode:    ln,
		db:           ln.Database(),
		netrestrict:  cfg.NetRestrict,
		priv:         cfg.PrivateKey,
		log:          cfg.Log,
		validSchemes: cfg.ValidSchemes,
		clock:        cfg.Clock,
		trhandlers:   make(map[string]func([]byte) []byte),
		// channels into dispatch
		packetInCh:    make(chan ReadPacket, 1),
		readNextCh:    make(chan struct{}, 1),
		callCh:        make(chan *callV5),
		callDoneCh:    make(chan *callV5),
		respTimeoutCh: make(chan *callTimeout),
		// state of dispatch
		codec:            v5wire.NewCodec(ln, cfg.PrivateKey, cfg.Clock),
		activeCallByNode: make(map[enode.ID]*callV5),
		activeCallByAuth: make(map[v5wire.Nonce]*callV5),
		callQueue:        make(map[enode.ID][]*callV5),
		// shutdown
		closeCtx:       closeCtx,
		cancelCloseCtx: cancelCloseCtx,
	}
	tab, err := newTable(t, t.db, cfg.Bootnodes, cfg.Log)
	if err != nil {
		return nil, err
	}
	t.tab = tab
	return t, nil
}

// Self returns the local node record.
func (t *UDPv5) Self() *enode.Node {
	return t.localNode.Node()
}

// Close shuts down packet processing.
func (t *UDPv5) Close() {
	t.closeOnce.Do(func() {
		t.cancelCloseCtx()
		t.conn.Close()
		t.wg.Wait()
		t.tab.close()
	})
}

// Ping sends a ping message to the given node.
func (t *UDPv5) Ping(n *enode.Node) error {
	_, err := t.ping(n)
	return err
}

// Resolve searches for a specific node with the given ID and tries to get the most recent
// version of the node record for it. It returns n if the node could not be resolved.
func (t *UDPv5) Resolve(n *enode.Node) *enode.Node {
	if intable := t.tab.getNode(n.ID()); intable != nil && intable.Seq() > n.Seq() {
		n = intable
	}
	// Try asking directly. This works if the node is still responding on the endpoint we have.
	if resp, err := t.RequestENR(n); err == nil {
		return resp
	}
	// Otherwise do a network lookup.
	result := t.Lookup(n.ID())
	for _, rn := range result {
		if rn.ID() == n.ID() && rn.Seq() > n.Seq() {
			return rn
		}
	}
	return n
}

// AllNodes returns all the nodes stored in the local table.
func (t *UDPv5) AllNodes() []*enode.Node {
	t.tab.mutex.Lock()
	defer t.tab.mutex.Unlock()
	nodes := make([]*enode.Node, 0)

	for _, b := range &t.tab.buckets {
		for _, n := range b.entries {
			nodes = append(nodes, unwrapNode(n))
		}
	}
	return nodes
}

// LocalNode returns the current local node running the
// protocol.
func (t *UDPv5) LocalNode() *enode.LocalNode {
	return t.localNode
}

// RegisterTalkHandler adds a handler for 'talk requests'. The handler function is called
// whenever a request for the given protocol is received and should return the response
// data or nil.
func (t *UDPv5) RegisterTalkHandler(protocol string, handler func([]byte) []byte) {
	t.trlock.Lock()
	defer t.trlock.Unlock()
	t.trhandlers[protocol] = handler
}

// TalkRequest sends a talk request to n and waits for a response.
func (t *UDPv5) TalkRequest(n *enode.Node, protocol string, request []byte) ([]byte, error) {
	req := &v5wire.TalkRequest{Protocol: protocol, Message: request}
	resp := t.call(n, v5wire.TalkResponseMsg, req)
	defer t.callDone(resp)
	select {
	case respMsg := <-resp.ch:
		return respMsg.(*v5wire.TalkResponse).Message, nil
	case err := <-resp.err:
		return nil, err
	}
}

// RandomNodes returns an iterator that finds random nodes in the DHT.
func (t *UDPv5) RandomNodes() enode.Iterator {
	if t.tab.len() == 0 {
		// All nodes were dropped, refresh. The very first query will hit this
		// case and run the bootstrapping logic.
		<-t.tab.refresh()
	}

	return newLookupIterator(t.closeCtx, t.newRandomLookup)
}

// Lookup performs a recursive lookup for the given target.
// It returns the closest nodes to target.
func (t *UDPv5) Lookup(target enode.ID) []*enode.Node {
	return t.newLookup(t.closeCtx, target).run()
}

// lookupRandom looks up a random target.
// This is needed to satisfy the transport interface.
func (t *UDPv5) lookupRandom() []*enode.Node {
	return t.newRandomLookup(t.closeCtx).run()
}

// lookupSelf looks up our own node ID.
// This is needed to satisfy the transport interface.
func (t *UDPv5) lookupSelf() []*enode.Node {
	return t.newLookup(t.closeCtx, t.Self().ID()).run()
}

func (t *UDPv5) newRandomLookup(ctx context.Context) *lookup {
	var target enode.ID
	crand.Read(target[:])
	return t.newLookup(ctx, target)
}

func (t *UDPv5) newLookup(ctx context.Context, target enode.ID) *lookup {
	return newLookup(ctx, t.tab, target, func(n *node) ([]*node, error) {
		return t.lookupWorker(n, target)
	})
}

// lookupWorker performs FINDNODE calls against a single node during lookup.
func (t *UDPv5) lookupWorker(destNode *node, target enode.ID) ([]*node, error) {
	var (
		dists = lookupDistances(target, destNode.ID())
		nodes = nodesByDistance{target: target}
		err   error
	)
	var r []*enode.Node
	r, err = t.findnode(unwrapNode(destNode), dists)
	if err == errClosed {
		return nil, err
	}
	for _, n := range r {
		if n.ID() != t.Self().ID() {
			nodes.push(wrapNode(n), findnodeResultLimit)
		}
	}
	return nodes.entries, err
}

// lookupDistances computes the distance parameter for FINDNODE calls to dest.
// It chooses distances adjacent to logdist(target, dest), e.g. for a target
// with logdist(target, dest) = 255 the result is [255, 256, 254].
func lookupDistances(target, dest enode.ID) (dists []uint) {
	td := enode.LogDist(target, dest)
	dists = append(dists, uint(td))
	for i := 1; len(dists) < lookupRequestLimit; i++ {
		if td+i < 256 {
			dists = append(dists, uint(td+i))
		}
		if td-i > 0 {
			dists = append(dists, uint(td-i))
		}
	}
	return dists
}

// ping calls PING on a node and waits for a PONG response.
func (t *UDPv5) ping(n *enode.Node) (uint64, error) {
	req := &v5wire.Ping{ENRSeq: t.localNode.Node().Seq()}
	resp := t.call(n, v5wire.PongMsg, req)
	defer t.callDone(resp)

	select {
	case pong := <-resp.ch:
		return pong.(*v5wire.Pong).ENRSeq, nil
	case err := <-resp.err:
		return 0, err
	}
}

// requestENR requests n's record.
func (t *UDPv5) RequestENR(n *enode.Node) (*enode.Node, error) {
	nodes, err := t.findnode(n, []uint{0})
	if err != nil {
		return nil, err
	}
	if len(nodes) != 1 {
		return nil, fmt.Errorf("%d nodes in response for distance zero", len(nodes))
	}
	return nodes[0], nil
}

<<<<<<< HEAD
// requestTicket calls REQUESTTICKET on a node and waits for a TICKET response.
func (t *UDPv5) requestTicket(n *enode.Node) ([]byte, error) { //nolint:unused
	resp := t.call(n, p_ticketV5, &pingV5{})
	defer t.callDone(resp)
	select {
	case response := <-resp.ch:
		return response.(*ticketV5).Ticket, nil
	case err := <-resp.err:
		return nil, err
	}
}

=======
>>>>>>> e7872729
// findnode calls FINDNODE on a node and waits for responses.
func (t *UDPv5) findnode(n *enode.Node, distances []uint) ([]*enode.Node, error) {
	resp := t.call(n, v5wire.NodesMsg, &v5wire.Findnode{Distances: distances})
	return t.waitForNodes(resp, distances)
}

// waitForNodes waits for NODES responses to the given call.
func (t *UDPv5) waitForNodes(c *callV5, distances []uint) ([]*enode.Node, error) {
	defer t.callDone(c)

	var (
		nodes           []*enode.Node
		seen            = make(map[enode.ID]struct{})
		received, total = 0, -1
	)
	for {
		select {
		case responseP := <-c.ch:
			response := responseP.(*v5wire.Nodes)
			for _, record := range response.Nodes {
				node, err := t.verifyResponseNode(c, record, distances, seen)
				if err != nil {
					t.log.Debug("Invalid record in "+response.Name(), "id", c.node.ID(), "err", err)
					continue
				}
				nodes = append(nodes, node)
			}
			if total == -1 {
				total = min(int(response.Total), totalNodesResponseLimit)
			}
			if received++; received == total {
				return nodes, nil
			}
		case err := <-c.err:
			return nodes, err
		}
	}
}

// verifyResponseNode checks validity of a record in a NODES response.
func (t *UDPv5) verifyResponseNode(c *callV5, r *enr.Record, distances []uint, seen map[enode.ID]struct{}) (*enode.Node, error) {
	node, err := enode.New(t.validSchemes, r)
	if err != nil {
		return nil, err
	}
	if err := netutil.CheckRelayIP(c.node.IP(), node.IP()); err != nil {
		return nil, err
	}
	if c.node.UDP() <= 1024 {
		return nil, errLowPort
	}
	if distances != nil {
		nd := enode.LogDist(c.node.ID(), node.ID())
		if !containsUint(uint(nd), distances) {
			return nil, errors.New("does not match any requested distance")
		}
	}
	if _, ok := seen[node.ID()]; ok {
		return nil, fmt.Errorf("duplicate record")
	}
	seen[node.ID()] = struct{}{}
	return node, nil
}

func containsUint(x uint, xs []uint) bool {
	for _, v := range xs {
		if x == v {
			return true
		}
	}
	return false
}

// call sends the given call and sets up a handler for response packets (of message type
// responseType). Responses are dispatched to the call's response channel.
func (t *UDPv5) call(node *enode.Node, responseType byte, packet v5wire.Packet) *callV5 {
	c := &callV5{
		node:         node,
		packet:       packet,
		responseType: responseType,
		reqid:        make([]byte, 8),
		ch:           make(chan v5wire.Packet, 1),
		err:          make(chan error, 1),
	}
	// Assign request ID.
	crand.Read(c.reqid)
	packet.SetRequestID(c.reqid)
	// Send call to dispatch.
	select {
	case t.callCh <- c:
	case <-t.closeCtx.Done():
		c.err <- errClosed
	}
	return c
}

// callDone tells dispatch that the active call is done.
func (t *UDPv5) callDone(c *callV5) {
	// This needs a loop because further responses may be incoming until the
	// send to callDoneCh has completed. Such responses need to be discarded
	// in order to avoid blocking the dispatch loop.
	for {
		select {
		case <-c.ch:
			// late response, discard.
		case <-c.err:
			// late error, discard.
		case t.callDoneCh <- c:
			return
		case <-t.closeCtx.Done():
			return
		}
	}
}

// dispatch runs in its own goroutine, handles incoming packets and deals with calls.
//
// For any destination node there is at most one 'active call', stored in the t.activeCall*
// maps. A call is made active when it is sent. The active call can be answered by a
// matching response, in which case c.ch receives the response; or by timing out, in which case
// c.err receives the error. When the function that created the call signals the active
// call is done through callDone, the next call from the call queue is started.
//
// Calls may also be answered by a WHOAREYOU packet referencing the call packet's authTag.
// When that happens the call is simply re-sent to complete the handshake. We allow one
// handshake attempt per call.
func (t *UDPv5) dispatch() {
	defer t.wg.Done()

	// Arm first read.
	t.readNextCh <- struct{}{}

	for {
		select {
		case c := <-t.callCh:
			id := c.node.ID()
			t.callQueue[id] = append(t.callQueue[id], c)
			t.sendNextCall(id)

		case ct := <-t.respTimeoutCh:
			active := t.activeCallByNode[ct.c.node.ID()]
			if ct.c == active && ct.timer == active.timeout {
				ct.c.err <- errTimeout
			}

		case c := <-t.callDoneCh:
			id := c.node.ID()
			active := t.activeCallByNode[id]
			if active != c {
				panic("BUG: callDone for inactive call")
			}
			c.timeout.Stop()
			delete(t.activeCallByAuth, c.nonce)
			delete(t.activeCallByNode, id)
			t.sendNextCall(id)

		case p := <-t.packetInCh:
			t.handlePacket(p.Data, p.Addr)
			// Arm next read.
			t.readNextCh <- struct{}{}

		case <-t.closeCtx.Done():
			close(t.readNextCh)
			for id, queue := range t.callQueue {
				for _, c := range queue {
					c.err <- errClosed
				}
				delete(t.callQueue, id)
			}
			for id, c := range t.activeCallByNode {
				c.err <- errClosed
				delete(t.activeCallByNode, id)
				delete(t.activeCallByAuth, c.nonce)
			}
			return
		}
	}
}

// startResponseTimeout sets the response timer for a call.
func (t *UDPv5) startResponseTimeout(c *callV5) {
	if c.timeout != nil {
		c.timeout.Stop()
	}
	var (
		timer mclock.Timer
		done  = make(chan struct{})
	)
	timer = t.clock.AfterFunc(respTimeoutV5, func() {
		<-done
		select {
		case t.respTimeoutCh <- &callTimeout{c, timer}:
		case <-t.closeCtx.Done():
		}
	})
	c.timeout = timer
	close(done)
}

// sendNextCall sends the next call in the call queue if there is no active call.
func (t *UDPv5) sendNextCall(id enode.ID) {
	queue := t.callQueue[id]
	if len(queue) == 0 || t.activeCallByNode[id] != nil {
		return
	}
	t.activeCallByNode[id] = queue[0]
	t.sendCall(t.activeCallByNode[id])
	if len(queue) == 1 {
		delete(t.callQueue, id)
	} else {
		copy(queue, queue[1:])
		t.callQueue[id] = queue[:len(queue)-1]
	}
}

// sendCall encodes and sends a request packet to the call's recipient node.
// This performs a handshake if needed.
func (t *UDPv5) sendCall(c *callV5) {
	// The call might have a nonce from a previous handshake attempt. Remove the entry for
	// the old nonce because we're about to generate a new nonce for this call.
	if c.nonce != (v5wire.Nonce{}) {
		delete(t.activeCallByAuth, c.nonce)
	}

	addr := &net.UDPAddr{IP: c.node.IP(), Port: c.node.UDP()}
	newNonce, _ := t.send(c.node.ID(), addr, c.packet, c.challenge)
	c.nonce = newNonce
	t.activeCallByAuth[newNonce] = c
	t.startResponseTimeout(c)
}

// sendResponse sends a response packet to the given node.
// This doesn't trigger a handshake even if no keys are available.
func (t *UDPv5) sendResponse(toID enode.ID, toAddr *net.UDPAddr, packet v5wire.Packet) error {
	_, err := t.send(toID, toAddr, packet, nil)
	return err
}

// send sends a packet to the given node.
func (t *UDPv5) send(toID enode.ID, toAddr *net.UDPAddr, packet v5wire.Packet, c *v5wire.Whoareyou) (v5wire.Nonce, error) {
	addr := toAddr.String()
	enc, nonce, err := t.codec.Encode(toID, addr, packet, c)
	if err != nil {
		t.log.Warn(">> "+packet.Name(), "id", toID, "addr", addr, "err", err)
		return nonce, err
	}
	_, err = t.conn.WriteToUDP(enc, toAddr)
	t.log.Trace(">> "+packet.Name(), "id", toID, "addr", addr)
	return nonce, err
}

// readLoop runs in its own goroutine and reads packets from the network.
func (t *UDPv5) readLoop() {
	defer t.wg.Done()

	buf := make([]byte, maxPacketSize)
	for range t.readNextCh {
		nbytes, from, err := t.conn.ReadFromUDP(buf)
		if netutil.IsTemporaryError(err) {
			// Ignore temporary read errors.
			t.log.Debug("Temporary UDP read error", "err", err)
			continue
		} else if err != nil {
			// Shut down the loop for permament errors.
			if err != io.EOF {
				t.log.Debug("UDP read error", "err", err)
			}
			return
		}
		t.dispatchReadPacket(from, buf[:nbytes])
	}
}

// dispatchReadPacket sends a packet into the dispatch loop.
func (t *UDPv5) dispatchReadPacket(from *net.UDPAddr, content []byte) bool {
	select {
	case t.packetInCh <- ReadPacket{content, from}:
		return true
	case <-t.closeCtx.Done():
		return false
	}
}

// handlePacket decodes and processes an incoming packet from the network.
func (t *UDPv5) handlePacket(rawpacket []byte, fromAddr *net.UDPAddr) error {
	addr := fromAddr.String()
	fromID, fromNode, packet, err := t.codec.Decode(rawpacket, addr)
	if err != nil {
		t.log.Debug("Bad discv5 packet", "id", fromID, "addr", addr, "err", err)
		return err
	}
	if fromNode != nil {
		// Handshake succeeded, add to table.
		t.tab.addSeenNode(wrapNode(fromNode))
	}
	if packet.Kind() != v5wire.WhoareyouPacket {
		// WHOAREYOU logged separately to report errors.
		t.log.Trace("<< "+packet.Name(), "id", fromID, "addr", addr)
	}
	t.handle(packet, fromID, fromAddr)
	return nil
}

// handleCallResponse dispatches a response packet to the call waiting for it.
func (t *UDPv5) handleCallResponse(fromID enode.ID, fromAddr *net.UDPAddr, p v5wire.Packet) bool {
	ac := t.activeCallByNode[fromID]
	if ac == nil || !bytes.Equal(p.RequestID(), ac.reqid) {
		t.log.Debug(fmt.Sprintf("Unsolicited/late %s response", p.Name()), "id", fromID, "addr", fromAddr)
		return false
	}
	if !fromAddr.IP.Equal(ac.node.IP()) || fromAddr.Port != ac.node.UDP() {
		t.log.Debug(fmt.Sprintf("%s from wrong endpoint", p.Name()), "id", fromID, "addr", fromAddr)
		return false
	}
	if p.Kind() != ac.responseType {
		t.log.Debug(fmt.Sprintf("Wrong discv5 response type %s", p.Name()), "id", fromID, "addr", fromAddr)
		return false
	}
	t.startResponseTimeout(ac)
	ac.ch <- p
	return true
}

// getNode looks for a node record in table and database.
func (t *UDPv5) getNode(id enode.ID) *enode.Node {
	if n := t.tab.getNode(id); n != nil {
		return n
	}
	if n := t.localNode.Database().Node(id); n != nil {
		return n
	}
	return nil
}

// handle processes incoming packets according to their message type.
func (t *UDPv5) handle(p v5wire.Packet, fromID enode.ID, fromAddr *net.UDPAddr) {
	switch p := p.(type) {
	case *v5wire.Unknown:
		t.handleUnknown(p, fromID, fromAddr)
	case *v5wire.Whoareyou:
		t.handleWhoareyou(p, fromID, fromAddr)
	case *v5wire.Ping:
		t.handlePing(p, fromID, fromAddr)
	case *v5wire.Pong:
		if t.handleCallResponse(fromID, fromAddr, p) {
			t.localNode.UDPEndpointStatement(fromAddr, &net.UDPAddr{IP: p.ToIP, Port: int(p.ToPort)})
		}
	case *v5wire.Findnode:
		t.handleFindnode(p, fromID, fromAddr)
	case *v5wire.Nodes:
		t.handleCallResponse(fromID, fromAddr, p)
	case *v5wire.TalkRequest:
		t.handleTalkRequest(p, fromID, fromAddr)
	case *v5wire.TalkResponse:
		t.handleCallResponse(fromID, fromAddr, p)
	}
}

// handleUnknown initiates a handshake by responding with WHOAREYOU.
func (t *UDPv5) handleUnknown(p *v5wire.Unknown, fromID enode.ID, fromAddr *net.UDPAddr) {
	challenge := &v5wire.Whoareyou{Nonce: p.Nonce}
	crand.Read(challenge.IDNonce[:])
	if n := t.getNode(fromID); n != nil {
		challenge.Node = n
		challenge.RecordSeq = n.Seq()
	}
	t.sendResponse(fromID, fromAddr, challenge)
}

var (
	errChallengeNoCall = errors.New("no matching call")
	errChallengeTwice  = errors.New("second handshake")
)

// handleWhoareyou resends the active call as a handshake packet.
func (t *UDPv5) handleWhoareyou(p *v5wire.Whoareyou, fromID enode.ID, fromAddr *net.UDPAddr) {
	c, err := t.matchWithCall(fromID, p.Nonce)
	if err != nil {
		t.log.Debug("Invalid "+p.Name(), "addr", fromAddr, "err", err)
		return
	}

	// Resend the call that was answered by WHOAREYOU.
	t.log.Trace("<< "+p.Name(), "id", c.node.ID(), "addr", fromAddr)
	c.handshakeCount++
	c.challenge = p
	p.Node = c.node
	t.sendCall(c)
}

// matchWithCall checks whether a handshake attempt matches the active call.
func (t *UDPv5) matchWithCall(fromID enode.ID, nonce v5wire.Nonce) (*callV5, error) {
	c := t.activeCallByAuth[nonce]
	if c == nil {
		return nil, errChallengeNoCall
	}
	if c.handshakeCount > 0 {
		return nil, errChallengeTwice
	}
	return c, nil
}

// handlePing sends a PONG response.
func (t *UDPv5) handlePing(p *v5wire.Ping, fromID enode.ID, fromAddr *net.UDPAddr) {
	t.sendResponse(fromID, fromAddr, &v5wire.Pong{
		ReqID:  p.ReqID,
		ToIP:   fromAddr.IP,
		ToPort: uint16(fromAddr.Port),
		ENRSeq: t.localNode.Node().Seq(),
	})
}

// handleFindnode returns nodes to the requester.
func (t *UDPv5) handleFindnode(p *v5wire.Findnode, fromID enode.ID, fromAddr *net.UDPAddr) {
	nodes := t.collectTableNodes(fromAddr.IP, p.Distances, findnodeResultLimit)
	for _, resp := range packNodes(p.ReqID, nodes) {
		t.sendResponse(fromID, fromAddr, resp)
	}
}

// collectTableNodes creates a FINDNODE result set for the given distances.
func (t *UDPv5) collectTableNodes(rip net.IP, distances []uint, limit int) []*enode.Node {
	var nodes []*enode.Node
	var processed = make(map[uint]struct{})
	for _, dist := range distances {
		// Reject duplicate / invalid distances.
		_, seen := processed[dist]
		if seen || dist > 256 {
			continue
		}

		// Get the nodes.
		var bn []*enode.Node
		if dist == 0 {
			bn = []*enode.Node{t.Self()}
		} else if dist <= 256 {
			t.tab.mutex.Lock()
			bn = unwrapNodes(t.tab.bucketAtDistance(int(dist)).entries)
			t.tab.mutex.Unlock()
		}
		processed[dist] = struct{}{}

		// Apply some pre-checks to avoid sending invalid nodes.
		for _, n := range bn {
			// TODO livenessChecks > 1
			if netutil.CheckRelayIP(rip, n.IP()) != nil {
				continue
			}
			nodes = append(nodes, n)
			if len(nodes) >= limit {
				return nodes
			}
		}
	}
	return nodes
}

// packNodes creates NODES response packets for the given node list.
func packNodes(reqid []byte, nodes []*enode.Node) []*v5wire.Nodes {
	if len(nodes) == 0 {
		return []*v5wire.Nodes{{ReqID: reqid, Total: 1}}
	}

	total := uint8(math.Ceil(float64(len(nodes)) / 3))
	var resp []*v5wire.Nodes
	for len(nodes) > 0 {
		p := &v5wire.Nodes{ReqID: reqid, Total: total}
		items := min(nodesResponseItemLimit, len(nodes))
		for i := 0; i < items; i++ {
			p.Nodes = append(p.Nodes, nodes[i].Record())
		}
		nodes = nodes[items:]
		resp = append(resp, p)
	}
	return resp
}

// handleTalkRequest runs the talk request handler of the requested protocol.
func (t *UDPv5) handleTalkRequest(p *v5wire.TalkRequest, fromID enode.ID, fromAddr *net.UDPAddr) {
	t.trlock.Lock()
	handler := t.trhandlers[p.Protocol]
	t.trlock.Unlock()

	var response []byte
	if handler != nil {
		response = handler(p.Message)
	}
	resp := &v5wire.TalkResponse{ReqID: p.ReqID, Message: response}
	t.sendResponse(fromID, fromAddr, resp)
}<|MERGE_RESOLUTION|>--- conflicted
+++ resolved
@@ -29,20 +29,12 @@
 	"sync"
 	"time"
 
-<<<<<<< HEAD
 	"github.com/celo-org/celo-blockchain/common/mclock"
 	"github.com/celo-org/celo-blockchain/log"
+	"github.com/celo-org/celo-blockchain/p2p/discover/v5wire"
 	"github.com/celo-org/celo-blockchain/p2p/enode"
 	"github.com/celo-org/celo-blockchain/p2p/enr"
 	"github.com/celo-org/celo-blockchain/p2p/netutil"
-=======
-	"github.com/ethereum/go-ethereum/common/mclock"
-	"github.com/ethereum/go-ethereum/log"
-	"github.com/ethereum/go-ethereum/p2p/discover/v5wire"
-	"github.com/ethereum/go-ethereum/p2p/enode"
-	"github.com/ethereum/go-ethereum/p2p/enr"
-	"github.com/ethereum/go-ethereum/p2p/netutil"
->>>>>>> e7872729
 )
 
 const (
@@ -364,21 +356,6 @@
 	return nodes[0], nil
 }
 
-<<<<<<< HEAD
-// requestTicket calls REQUESTTICKET on a node and waits for a TICKET response.
-func (t *UDPv5) requestTicket(n *enode.Node) ([]byte, error) { //nolint:unused
-	resp := t.call(n, p_ticketV5, &pingV5{})
-	defer t.callDone(resp)
-	select {
-	case response := <-resp.ch:
-		return response.(*ticketV5).Ticket, nil
-	case err := <-resp.err:
-		return nil, err
-	}
-}
-
-=======
->>>>>>> e7872729
 // findnode calls FINDNODE on a node and waits for responses.
 func (t *UDPv5) findnode(n *enode.Node, distances []uint) ([]*enode.Node, error) {
 	resp := t.call(n, v5wire.NodesMsg, &v5wire.Findnode{Distances: distances})
